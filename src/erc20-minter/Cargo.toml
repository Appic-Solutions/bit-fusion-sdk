--- conflicted
+++ resolved
@@ -29,12 +29,8 @@
 serde = { workspace = true }
 log = { workspace = true }
 ethers-core = { workspace = true }
-<<<<<<< HEAD
-minter-contract-utils = { path = "../minter-contract-utils" }
-=======
 minter-did = { workspace = true }
 bridge-utils = { path = "../bridge-utils" }
->>>>>>> ea59d92b
 ic-log = { workspace = true }
 eth-signer = { workspace = true, features = ["ic_sign"] }
 
