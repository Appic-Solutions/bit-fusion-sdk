use std::cell::RefCell;
use std::future::Future;
use std::pin::Pin;
use std::rc::Rc;

use did::{H160, U256};
use eth_signer::sign_strategy::TransactionSigner;
use ethers_core::types::{BlockNumber, Log};
use ic_stable_structures::CellStructure;
use ic_task_scheduler::retry::BackoffPolicy;
use ic_task_scheduler::scheduler::TaskScheduler;
use ic_task_scheduler::task::{ScheduledTask, Task, TaskOptions};
use ic_task_scheduler::SchedulerError;
use jsonrpc_core::Id;
use minter_contract_utils::bft_bridge_api::{self, BridgeEvent, MintedEventData};
use minter_contract_utils::evm_bridge::{BridgeSide, EvmParams};
use minter_contract_utils::operation_store::MinterOperationId;
use minter_contract_utils::query::{self, Query, QueryType, GAS_PRICE_ID, NONCE_ID};
use minter_did::id256::Id256;
use minter_did::order::MintOrder;
use serde::{Deserialize, Serialize};

use crate::canister::{get_operations_store, get_state};
use crate::operation::{OperationPayload, OperationStatus};
use crate::state::State;

/// Task for the ERC-20 bridge
#[derive(Debug, Serialize, Deserialize, Clone)]
pub enum BridgeTask {
    InitEvmState(BridgeSide),
    CollectEvmEvents(BridgeSide),
    PrepareMintOrder(MinterOperationId),
    RemoveMintOrder(MintedEventData, BridgeSide),
    SendMintTransaction(MinterOperationId),
}

impl Task for BridgeTask {
    fn execute(
        &self,
        scheduler: Box<dyn 'static + TaskScheduler<Self>>,
    ) -> Pin<Box<dyn Future<Output = Result<(), SchedulerError>>>> {
        log::trace!("Running ERC-20 task: {:?}", self);

        let state = get_state();
        match self {
            BridgeTask::InitEvmState(side) => Box::pin(Self::init_evm_state(state, *side)),
<<<<<<< HEAD
            BridgeTask::RefreshBftBridgeCreationStatus(side) => {
                let side = *side;
                Box::pin(Self::refresh_bft_bridge(state, side))
            }
=======
>>>>>>> 03834ca0
            BridgeTask::CollectEvmEvents(side) => {
                let side = *side;
                Box::pin(Self::collect_evm_events(state, scheduler, side))
            }
            BridgeTask::PrepareMintOrder(operation_id) => {
                let operation_id = *operation_id;
                Box::pin(Self::prepare_mint_order(state, scheduler, operation_id))
            }
            BridgeTask::RemoveMintOrder(event_data, sender_side) => {
                let event_data = event_data.clone();
                let sender_side = *sender_side;
                Box::pin(async move { Self::remove_mint_order(event_data, sender_side) })
            }
            BridgeTask::SendMintTransaction(operation_id) => {
                let operation_id = *operation_id;
                Box::pin(Self::send_mint_transaction(state, operation_id))
            }
        }
    }
}

impl BridgeTask {
    pub fn into_scheduled(self, options: TaskOptions) -> ScheduledTask<Self> {
        ScheduledTask::with_options(self, options)
    }

    pub async fn init_evm_state(
        state: Rc<RefCell<State>>,
        side: BridgeSide,
    ) -> Result<(), SchedulerError> {
        let client = state
            .borrow()
            .config
            .get_evm_info(side)
            .link
            .get_json_rpc_client();

        let address = {
            let signer = state.borrow().signer.get().clone();
            signer.get_address().await.into_scheduler_result()?
        };

        let evm_params = EvmParams::query(client, address)
            .await
            .into_scheduler_result()?;

        state
            .borrow_mut()
            .config
            .update_evm_params(|old| *old = evm_params, side);

        log::trace!("evm state initialized for side {:?}", side);

        Ok(())
    }

    async fn collect_evm_events(
        state: Rc<RefCell<State>>,
        scheduler: Box<dyn 'static + TaskScheduler<Self>>,
        side: BridgeSide,
    ) -> Result<(), SchedulerError> {
        log::trace!("collecting evm events: side: {side:?}");

        let evm_info = state.borrow().config.get_evm_info(side);
        let Some(params) = evm_info.params else {
            log::warn!("no evm params for side {side} found");
            return Self::init_evm_state(state, side).await;
        };

        let bft_bridge = state
            .borrow()
            .config
            .get_bft_bridge_contract(side)
            .ok_or_else(|| {
                SchedulerError::TaskExecutionFailed("no bft bridge contract set".into())
            })?;

        let client = evm_info.link.get_json_rpc_client();

        let logs = BridgeEvent::collect_logs(
            &client,
            params.next_block.into(),
            BlockNumber::Safe,
            bft_bridge.0,
        )
        .await
        .into_scheduler_result()?;

        log::debug!("got logs from side {side}: {logs:?}");

        // Filter out logs that do not have block number.
        // Such logs are produced when the block is not finalized yet.
        let last_log = logs.iter().take_while(|l| l.block_number.is_some()).last();
        if let Some(last_log) = last_log {
            let next_block_number = last_log.block_number.unwrap().as_u64() + 1;
            state
                .borrow_mut()
                .config
                .update_evm_params(|params| params.next_block = next_block_number, side);
        };

        log::trace!("appending logs to tasks: {side:?}: {logs:?}");

        scheduler.append_tasks(
            logs.into_iter()
                .filter_map(|l| Self::task_by_log(l, side))
                .collect(),
        );

        // Update the EVM params
        Self::update_evm_params(state.clone(), side).await?;

        Ok(())
    }

    async fn prepare_mint_order(
        state: Rc<RefCell<State>>,
        scheduler: Box<dyn 'static + TaskScheduler<Self>>,
        operation_id: MinterOperationId,
    ) -> Result<(), SchedulerError> {
        let mut operation_store = get_operations_store();
        let Some(operation) = operation_store.get(operation_id) else {
            return Err(SchedulerError::TaskExecutionFailed(format!(
                "Operation {operation_id} is not found in the operation store."
            )));
        };

        let burn_side = operation.side;
        let OperationStatus::Scheduled(burn_event) = operation.status else {
            return Err(SchedulerError::TaskExecutionFailed(format!("Operation {operation_id} was expected to be in `Scheduled` state, but found: {operation:?}")));
        };

        log::trace!("preparing mint order: {burn_event:?}");

        let burn_evm_params = state
            .borrow()
            .config
            .get_evm_params(burn_side)
            .into_scheduler_result()?;

        let mint_evm_params = state
            .borrow()
            .config
            .get_evm_params(burn_side.other())
            .into_scheduler_result()?;

        let recipient = Id256::from_slice(&burn_event.recipient_id)
            .and_then(|id| id.to_evm_address().ok())
            .ok_or_else(|| {
                log::error!("failed to decode recipient data: {burn_event:?}");
                SchedulerError::TaskExecutionFailed("failed to decode recipient data".into())
            })?
            .1;

        let dst_token = Id256::from_slice(&burn_event.to_token)
            .and_then(|id| id.to_evm_address().ok())
            .unwrap_or_default()
            .1;

        let sender_chain_id = burn_evm_params.chain_id as u32;
        let recipient_chain_id = mint_evm_params.chain_id as u32;

        let sender = Id256::from_evm_address(&burn_event.sender, sender_chain_id);
        let src_token = Id256::from_evm_address(&burn_event.from_erc20, sender_chain_id);

        fn to_array<const N: usize>(data: &[u8]) -> Result<[u8; N], SchedulerError> {
            data.try_into().into_scheduler_result()
        }

        let nonce = burn_event.operation_id;
        let amount = burn_event.amount;

        let mint_order = MintOrder {
            amount: amount.clone(),
            sender,
            src_token,
            recipient,
            dst_token,
            nonce,
            sender_chain_id,
            recipient_chain_id,
            name: to_array(&burn_event.name)?,
            symbol: to_array(&burn_event.symbol)?,
            decimals: burn_event.decimals,
            approve_spender: H160::zero(),
            approve_amount: U256::zero(),
            fee_payer: burn_event.sender,
        };

        let signer = state.borrow().signer.get().clone();
        let signed_mint_order = mint_order
            .encode_and_sign(&signer)
            .await
            .into_scheduler_result()?;

        operation_store.update(
            operation_id,
            OperationPayload {
                side: burn_side,
                status: OperationStatus::MintOrderSigned {
                    token_id: src_token,
                    amount,
                    signed_mint_order: Box::new(signed_mint_order),
                },
            },
        );

        // Update the EVM params
        Self::update_evm_params(state.clone(), burn_side).await?;

        let options = TaskOptions::default();
        scheduler
            .append_task(BridgeTask::SendMintTransaction(operation_id).into_scheduled(options));

        log::trace!("Mint order added");

        Ok(())
    }

    fn task_by_log(log: Log, sender_side: BridgeSide) -> Option<ScheduledTask<BridgeTask>> {
        log::trace!("creating task from the log: {log:?}");

        const TASK_RETRY_DELAY_SECS: u32 = 5;

        let options = TaskOptions::default()
            .with_backoff_policy(BackoffPolicy::Fixed {
                secs: TASK_RETRY_DELAY_SECS,
            })
            .with_max_retries_policy(u32::MAX);

        match BridgeEvent::from_log(log).into_scheduler_result() {
            Ok(BridgeEvent::Burnt(burnt)) => {
                log::debug!("Adding PrepareMintOrder task");
                let operation_id = get_operations_store().new_operation(
                    burnt.sender.clone(),
                    OperationPayload::new(sender_side.other(), burnt),
                );
                let mint_order_task = BridgeTask::PrepareMintOrder(operation_id);
                return Some(mint_order_task.into_scheduled(options));
            }
            Ok(BridgeEvent::Minted(minted)) => {
                log::debug!("Adding RemoveMintOrder task");
                let remove_mint_order_task = BridgeTask::RemoveMintOrder(minted, sender_side);
                return Some(remove_mint_order_task.into_scheduled(options));
            }
            Ok(BridgeEvent::Notify(_)) => todo!(),
            Err(e) => log::warn!("collected log is incompatible with expected events: {e}"),
        }

        None
    }

    fn remove_mint_order(
        minted_event: MintedEventData,
        sender_side: BridgeSide,
    ) -> Result<(), SchedulerError> {
        let wallet_id = match sender_side {
            BridgeSide::Base => minted_event.recipient,
            BridgeSide::Wrapped => {
                Id256::from_slice(&minted_event.sender_id)
                    .ok_or_else(|| {
                        SchedulerError::TaskExecutionFailed(
                            "failed to decode sender id256 from minted event".into(),
                        )
                    })?
                    .to_evm_address()
                    .map_err(|_| {
                        SchedulerError::TaskExecutionFailed(
                            "sender id was not an EVM address".into(),
                        )
                    })?
                    .1
            }
        };

        let mut operation_store = get_operations_store();
        let nonce = minted_event.nonce;
        let Some((operation_id, operation_state)) = operation_store
            .get_for_address(&wallet_id)
            .into_iter()
            .find(|(operation_id, _)| operation_id.nonce() == nonce)
        else {
            log::error!("operation with nonce {nonce} not found");
            return Err(SchedulerError::TaskExecutionFailed(format!(
                "operation with nonce {nonce} not found"
            )));
        };

        let src_token = Id256::from_slice(&minted_event.from_token).ok_or_else(|| {
            SchedulerError::TaskExecutionFailed(
                "failed to decode token id256 from minted event".into(),
            )
        })?;

        if let OperationStatus::MintOrderSent {
            token_id,
            amount,
            tx_id,
            ..
        } = operation_state.status
        {
            if token_id == src_token {
                operation_store.update(
                    operation_id,
                    OperationPayload {
                        side: operation_state.side,
                        status: OperationStatus::Minted {
                            amount,
                            token_id,
                            tx_id,
                        },
                    },
                );

                log::trace!("Mint order removed");
            } else {
                log::warn!("Operation {operation_id} was created for token id {token_id:?} but the mint event is emitted by {src_token:?}.");
            }
        } else {
            log::error!("Operation {operation_id} was expected to be in `MintOrderSent` state, but was found: {operation_state:?}");
        }

        Ok(())
    }

    async fn send_mint_transaction(
        state: Rc<RefCell<State>>,
        operation_id: MinterOperationId,
    ) -> Result<(), SchedulerError> {
        let mut operation_store = get_operations_store();
        let Some(operation) = operation_store.get(operation_id) else {
            return Err(SchedulerError::TaskExecutionFailed(format!(
                "Operation {operation_id} is not found in the operation store."
            )));
        };

        let side = operation.side;
        let OperationStatus::MintOrderSigned {
            token_id,
            amount,
            signed_mint_order,
        } = operation.status
        else {
            return Err(SchedulerError::TaskExecutionFailed(format!("Operation {operation_id} was expected to be in `MintOrderSigned` state, but found: {operation:?}")));
        };

        log::trace!("Sending mint transaction");

        let signer = state.borrow().signer.get().clone();
        let sender = signer.get_address().await.into_scheduler_result()?;

        let evm_info = state.borrow().config.get_evm_info(side);

        let evm_params = state
            .borrow()
            .config
            .get_evm_params(side)
            .into_scheduler_result()?;

        let bft_bridge = &state
            .borrow()
            .config
            .get_bft_bridge_contract(side)
            .ok_or_else(|| {
                log::warn!("failed to send mint transaction: bft bridge is not configured");
                SchedulerError::TaskExecutionFailed("bft bridge is not configured".into())
            })?;

        let client = evm_info.link.get_json_rpc_client();
        let nonce = client
            .get_transaction_count(sender.0, BlockNumber::Latest)
            .await
            .into_scheduler_result()?;

        let mut tx = bft_bridge_api::mint_transaction(
            sender.0,
            bft_bridge.0,
            nonce.into(),
            evm_params.gas_price.into(),
            &signed_mint_order.0,
            evm_params.chain_id as _,
        );

        let signature = signer
            .sign_transaction(&(&tx).into())
            .await
            .into_scheduler_result()?;
        tx.r = signature.r.0;
        tx.s = signature.s.0;
        tx.v = signature.v.0;
        tx.hash = tx.hash();

        let client = evm_info.link.get_json_rpc_client();
        let tx_id = client
            .send_raw_transaction(tx)
            .await
            .into_scheduler_result()?;

        operation_store.update(
            operation_id,
            OperationPayload {
                side,
                status: OperationStatus::MintOrderSent {
                    token_id,
                    amount,
                    signed_mint_order,
                    tx_id: tx_id.into(),
                },
            },
        );

        log::trace!("Mint transaction sent. Operation id: {operation_id}. Tx id: {tx_id}");

        Ok(())
    }

    pub async fn update_evm_params(
        state: Rc<RefCell<State>>,
        side: BridgeSide,
    ) -> Result<(), SchedulerError> {
        let evm_info = state.borrow().config.get_evm_info(side);

        let initial_params = state
            .borrow()
            .config
            .get_evm_params(side)
            .into_scheduler_result()?;
        let address = {
            let signer = state.borrow().signer.get().clone();
            signer.get_address().await.into_scheduler_result()?
        };
        // Update the EvmParams
        log::trace!("updating evm params");
        let responses = query::batch_query(
            &evm_info.link.get_json_rpc_client(),
            &[
                QueryType::Nonce {
                    address: address.into(),
                },
                QueryType::GasPrice,
            ],
        )
        .await
        .into_scheduler_result()?;

        let nonce: U256 = responses
            .get_value_by_id(Id::Str(NONCE_ID.into()))
            .into_scheduler_result()?;
        let gas_price: U256 = responses
            .get_value_by_id(Id::Str(GAS_PRICE_ID.into()))
            .into_scheduler_result()?;

        let params = EvmParams {
            nonce: nonce.0.as_u64(),
            gas_price,
            ..initial_params
        };

        state
            .borrow_mut()
            .config
            .update_evm_params(|p| *p = params, side);
        log::trace!("evm params updated");

        Ok(())
    }
}

trait IntoSchedulerError {
    type Success;

    fn into_scheduler_result(self) -> Result<Self::Success, SchedulerError>;
}

impl<T, E: ToString> IntoSchedulerError for Result<T, E> {
    type Success = T;

    fn into_scheduler_result(self) -> Result<Self::Success, SchedulerError> {
        self.map_err(|e| SchedulerError::TaskExecutionFailed(e.to_string()))
    }
}<|MERGE_RESOLUTION|>--- conflicted
+++ resolved
@@ -44,13 +44,10 @@
         let state = get_state();
         match self {
             BridgeTask::InitEvmState(side) => Box::pin(Self::init_evm_state(state, *side)),
-<<<<<<< HEAD
             BridgeTask::RefreshBftBridgeCreationStatus(side) => {
                 let side = *side;
                 Box::pin(Self::refresh_bft_bridge(state, side))
             }
-=======
->>>>>>> 03834ca0
             BridgeTask::CollectEvmEvents(side) => {
                 let side = *side;
                 Box::pin(Self::collect_evm_events(state, scheduler, side))
