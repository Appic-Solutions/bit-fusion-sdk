--- conflicted
+++ resolved
@@ -10,12 +10,9 @@
 use bridge_did::id256::Id256;
 use bridge_did::init::BridgeInitData;
 use bridge_did::op_id::OperationId;
-<<<<<<< HEAD
 use bridge_did::operation_log::OperationLog;
 use bridge_did::order::SignedMintOrder;
-=======
 use bridge_utils::bft_events::BridgeEvent;
->>>>>>> 98a3c84b
 use bridge_utils::common::Pagination;
 use bridge_utils::evm_bridge::BridgeSide;
 use candid::Principal;
@@ -100,31 +97,6 @@
             .get_for_address(&wallet_address, pagination)
     }
 
-    /// Returns the build data of the canister
-    #[query]
-<<<<<<< HEAD
-    pub fn get_mint_order(
-        &self,
-        wallet_address: H160,
-        src_token: Id256,
-        operation_id: u32,
-        pagination: Option<Pagination>,
-    ) -> Option<SignedMintOrder> {
-        self.list_mint_orders(wallet_address, src_token, pagination)
-            .into_iter()
-            .find(|(nonce, _)| *nonce == operation_id)
-            .map(|(_, mint_order)| mint_order)
-    }
-
-    #[query]
-    pub fn get_operations_list(
-        &self,
-        wallet_address: H160,
-        pagination: Option<Pagination>,
-    ) -> Vec<(OperationId, OperationPayload)> {
-        get_operations_store().get_for_address(&wallet_address, pagination)
-    }
-
     /// Returns log of an operation by its ID.
     #[query]
     pub fn get_operation_log(
@@ -134,29 +106,10 @@
         get_operations_store().get_log(operation_id)
     }
 
-    /// Returns EVM address of the canister.
-    #[update]
-    pub async fn get_evm_address(&self) -> Option<H160> {
-        let signer = get_state().borrow().signer.get().clone();
-        match signer.get_address().await {
-            Ok(address) => Some(address),
-            Err(e) => {
-                log::error!("failed to get EVM address: {e}");
-                None
-            }
-        }
-    }
-
-    fn check_anonymous_principal(principal: Principal) -> BftResult<()> {
-        if principal == Principal::anonymous() {
-            return Err(Error::AnonymousPrincipal);
-        }
-
-        Ok(())
-=======
+    /// Returns the build data of the canister
+    #[query]
     fn get_canister_build_data(&self) -> BuildData {
         bridge_canister::build_data!()
->>>>>>> 98a3c84b
     }
 
     /// Returns candid IDL.
