--- conflicted
+++ resolved
@@ -9,13 +9,7 @@
 export-api = []
 
 [dependencies]
-<<<<<<< HEAD
-minter-contract-utils = { path = "../minter-contract-utils" }
-did = { workspace = true }
-ic-metrics = { workspace = true }
-=======
 anyhow = { workspace = true }
->>>>>>> 0e03cace
 candid = { workspace = true }
 did = { workspace = true }
 ethereum-json-rpc-client = { workspace = true, features = ["ic-canister-client"] }
@@ -27,13 +21,10 @@
 ic-storage = { workspace = true }
 ic-task-scheduler = { workspace = true }
 jsonrpc-core = { workspace = true }
-<<<<<<< HEAD
-anyhow = { workspace = true }
+serde = { workspace = true }
+log = { workspace = true }
 ethers-core = { workspace = true }
-eth-signer = { workspace = true, features = ["ic_sign"] }
 minter-did = { workspace = true }
+minter-contract-utils = { path = "../minter-contract-utils" }
 ic-log = { workspace = true }
-log = { workspace = true }
-=======
-serde = { workspace = true }
->>>>>>> 0e03cace
+eth-signer = { workspace = true }