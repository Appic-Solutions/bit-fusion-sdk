--- conflicted
+++ resolved
@@ -33,10 +33,7 @@
 
 [dev-dependencies]
 bitcoin = { workspace = true, features = ["rand-std"] }
-<<<<<<< HEAD
 ethers-core = { workspace = true }
-=======
 rand = { workspace = true }
->>>>>>> 3d945503
 snapbox = { workspace = true }
 tokio = { workspace = true }