<<<<<<< HEAD
use std::collections::{HashMap, HashSet};
=======
use std::collections::HashMap;
use std::future::Future;
>>>>>>> ac989f00

use ic_exports::ic_cdk::api::management_canister::bitcoin::{Outpoint, Utxo};
use ic_exports::ic_cdk::api::management_canister::http_request::{
    http_request, CanisterHttpRequestArgument, HttpHeader, HttpMethod,
};
use ordinals::{RuneId, SpacedRune};
use serde::de::DeserializeOwned;
use serde::{Deserialize, Serialize};

use crate::interface::{DepositError, OutputResponse};
use crate::rune_info::RuneName;

pub(crate) trait RuneIndexProvider {
    /// Get amounts of all runes in the given UTXO.
    async fn get_rune_amounts(&self, utxo: &Utxo) -> Result<HashMap<RuneName, u128>, DepositError>;
    /// Get the list of all runes in the indexer
    async fn get_rune_list(&self) -> Result<Vec<(RuneId, SpacedRune, u8)>, DepositError>;
}

const CYCLES_PER_HTTP_REQUEST: u128 = 500_000_000;
const MAX_RESPONSE_BYTES: u64 = 10_000;

<<<<<<< HEAD
pub struct OrdIndexProvider {
    indexer_urls: HashSet<String>,
}

impl OrdIndexProvider {
    pub fn new(indexer_urls: HashSet<String>) -> Self {
        Self { indexer_urls }
=======
/// Trait for a generic HTTP client that can be used to make requests to the indexer.
pub trait HttpClient {
    fn http_request<R: DeserializeOwned>(
        &self,
        uri: &str,
    ) -> impl Future<Output = Result<R, DepositError>>;
}

/// HTTP client implementation for the Internet Computer canisters.
pub struct IcHttpClient {
    indexer_url: String,
}

impl From<String> for IcHttpClient {
    fn from(indexer_url: String) -> Self {
        Self { indexer_url }
>>>>>>> ac989f00
    }
}

<<<<<<< HEAD
    async fn http_request<R: DeserializeOwned>(
        &self,
        url: &str,
        uri: &str,
    ) -> Result<R, DepositError> {
        let url = format!("{url}/{uri}");
=======
impl HttpClient for IcHttpClient {
    async fn http_request<R: DeserializeOwned>(&self, uri: &str) -> Result<R, DepositError> {
        let url = format!("{}/{uri}", self.indexer_url);
>>>>>>> ac989f00

        log::trace!("Sending indexer request to: {url}");

        let request_params = CanisterHttpRequestArgument {
            url,
            max_response_bytes: Some(MAX_RESPONSE_BYTES),
            method: HttpMethod::GET,
            headers: vec![HttpHeader {
                name: "Accept".to_string(),
                value: "application/json".to_string(),
            }],
            body: None,
            transform: None,
        };

        let result = http_request(request_params, CYCLES_PER_HTTP_REQUEST)
            .await
            .map_err(|err| DepositError::Unavailable(format!("Indexer unavailable: {err:?}")))?
            .0;

        log::trace!(
            "Indexer responded with: {} {:?} BODY: {}",
            result.status,
            result.headers,
            String::from_utf8_lossy(&result.body)
        );

        serde_json::from_slice(&result.body).map_err(|err| {
            log::error!("Failed to get rune balance from the indexer: {err:?}");
            DepositError::Unavailable(format!("Unexpected response from indexer: {err:?}"))
        })
    }
}

#[derive(Debug, Clone, Deserialize, Serialize)]
struct RuneInfo {
    spaced_rune: SpacedRune,
    divisibility: u8,
}

#[derive(Debug, Clone, Deserialize, Serialize)]
struct RunesResponse {
    entries: Vec<(RuneId, RuneInfo)>,
    next: Option<u64>,
}

/// Implementation of the `RuneIndexProvider` trait that uses the `HttpClient` to make requests to
pub struct OrdIndexProvider<C: HttpClient> {
    client: C,
}

impl<C> OrdIndexProvider<C>
where
    C: HttpClient,
{
    pub fn new(client: C) -> Self {
        Self { client }
    }

<<<<<<< HEAD
    /// Get consensus response from the indexer.
    ///
    /// All indexers must return the same response for the same input, other
    /// the function will return an error.
    async fn get_consensus_response<T>(&self, uri: &str) -> Result<T, DepositError>
    where
        T: Clone + DeserializeOwned + PartialEq,
    {
        let mut first_response: Option<T> = None;
        let mut failed_urls = Vec::with_capacity(self.indexer_urls.len());
        let mut inconsistent_urls = Vec::new();

        for url in &self.indexer_urls {
            match self.http_request::<T>(url, uri).await {
                Ok(response) => match &first_response {
                    None => first_response = Some(response),
                    Some(first) => {
                        if &response != first {
                            inconsistent_urls.push(url);
                        }
                    }
                },
                Err(e) => {
                    log::warn!("Failed to get response from indexer {}: {:?}", url, e);
                    failed_urls.push(url);
                }
            }
        }

        match first_response {
            None => Err(DepositError::Unavailable(format!(
                "All indexers failed to respond. Failed URLs: {:?}",
                failed_urls
            ))),
            Some(response) => {
                if inconsistent_urls.is_empty() {
                    Ok(response)
                } else {
                    log::error!(
                        "Inconsistent responses from indexers. Inconsistent URLs: {:?}",
                        inconsistent_urls
                    );
                    Err(DepositError::Unavailable(format!(
                    "Indexer responses are not consistent. Inconsistent URLs: {:?}, Please wait for a while and try again",
                    inconsistent_urls
                )))
                }
            }
        }
=======
    pub async fn get_tx_outputs(&self, utxo: &Utxo) -> Result<OutputResponse, DepositError> {
        let outpoint = format_outpoint(&utxo.outpoint);
        self.client
            .http_request(&format!("output/{outpoint}"))
            .await
>>>>>>> ac989f00
    }
}

impl<C> RuneIndexProvider for OrdIndexProvider<C>
where
    C: HttpClient,
{
    async fn get_rune_amounts(&self, utxo: &Utxo) -> Result<HashMap<RuneName, u128>, DepositError> {
        log::trace!(
            "Requesting rune balances for utxo {}:",
            format_outpoint(&utxo.outpoint)
        );

        let uri = format_outpoint(&utxo.outpoint);
        let response = self.get_consensus_response::<OutputResponse>(&uri).await?;

        let amounts = response
            .runes
            .iter()
            .map(|(spaced_rune, pile)| (spaced_rune.rune.into(), pile.amount))
            .collect();

        log::trace!(
            "Received rune balances for utxo {}: {:?}",
            format_outpoint(&utxo.outpoint),
            amounts
        );

        Ok(amounts)
    }

    async fn get_rune_list(&self) -> Result<Vec<(RuneId, SpacedRune, u8)>, DepositError> {
<<<<<<< HEAD
        #[derive(Debug, Clone, Deserialize, PartialEq, Eq)]
        struct RuneInfo {
            spaced_rune: SpacedRune,
            divisibility: u8,
        }

        #[derive(Debug, Clone, Deserialize, PartialEq, Eq)]
        struct RunesResponse {
            entries: Vec<(RuneId, RuneInfo)>,
        }

        // todo: AFAIK this endpoint will return first 50 entries. Need to figure out how to use
        // pagination with this api.
        // https://infinityswap.atlassian.net/browse/EPROD-854
        let response = self
            .get_consensus_response::<RunesResponse>("runes")
            .await?;
=======
        let mut page = 0;
        let mut entries = vec![];

        loop {
            let uri = format!("runes/{page}");
            let response: RunesResponse = self.client.http_request(&uri).await?;
            entries.extend(response.entries);

            if let Some(next) = response.next {
                page = next;
            } else {
                break;
            }
        }
>>>>>>> ac989f00

        Ok(entries
            .into_iter()
            .map(|(rune_id, info)| (rune_id, info.spaced_rune, info.divisibility))
            .collect())
    }
}

fn format_outpoint(outpoint: &Outpoint) -> String {
    // For some reason IC management canister returns bytes of tx_id in reversed order. It is
    // probably related to the fact that WASM uses little endian, but I'm not sure about that.
    // Nevertheless, to get the correct tx_id string we need to reverse the bytes first.
    format!(
        "{}:{}",
        hex::encode(outpoint.txid.iter().copied().rev().collect::<Vec<u8>>()),
        outpoint.vout
    )
}

#[cfg(test)]
mod tests {

    use ordinals::Rune;

    use super::*;

    #[test]
    fn ic_outpoint_formatting() {
        let outpoint = Outpoint {
            txid: vec![
                98, 63, 184, 185, 7, 50, 158, 17, 243, 185, 211, 103, 188, 117, 181, 151, 60, 123,
                6, 92, 153, 208, 7, 254, 73, 104, 37, 139, 72, 22, 74, 26,
            ],
            vout: 2,
        };

        let expected = "1a4a16488b256849fe07d0995c067b3c97b575bc67d3b9f3119e3207b9b83f62:2";
        assert_eq!(&format_outpoint(&outpoint)[..], expected);
    }

    #[tokio::test]
    async fn test_should_get_all_runes() {
        let mut runes = HashMap::new();
        runes.insert(
            0u64,
            vec![
                (
                    RuneId { block: 1, tx: 1 },
                    RuneInfo {
                        spaced_rune: SpacedRune {
                            rune: Rune(0u128),
                            spacers: 1,
                        },
                        divisibility: 8,
                    },
                ),
                (
                    RuneId { block: 1, tx: 2 },
                    RuneInfo {
                        spaced_rune: SpacedRune {
                            rune: Rune(1u128),
                            spacers: 1,
                        },
                        divisibility: 8,
                    },
                ),
            ],
        );
        runes.insert(
            1u64,
            vec![(
                RuneId { block: 2, tx: 1 },
                RuneInfo {
                    spaced_rune: SpacedRune {
                        rune: Rune(2u128),
                        spacers: 1,
                    },
                    divisibility: 8,
                },
            )],
        );

        let client = MockHttpClient { runes };
        let provider = OrdIndexProvider::new(client);

        let runes = provider.get_rune_list().await.unwrap();
        assert_eq!(runes.len(), 3);
        assert_eq!(runes[0].0, RuneId { block: 1, tx: 1 });
        assert_eq!(runes[1].0, RuneId { block: 1, tx: 2 });
        assert_eq!(runes[2].0, RuneId { block: 2, tx: 1 });
    }

    struct MockHttpClient {
        /// Runes by page
        runes: HashMap<u64, Vec<(RuneId, RuneInfo)>>,
    }

    impl HttpClient for MockHttpClient {
        async fn http_request<R: DeserializeOwned>(&self, uri: &str) -> Result<R, DepositError> {
            let page = uri
                .strip_prefix("runes/")
                .and_then(|page| page.parse::<u64>().ok())
                .expect("Invalid URI");

            let response = RunesResponse {
                entries: self.runes.get(&page).cloned().unwrap_or_default(),
                next: self.runes.contains_key(&(page + 1)).then(|| page + 1),
            };

            let serialized =
                serde_json::to_string(&response).expect("Failed to serialize response");

            Ok(serde_json::from_str(&serialized).expect("Failed to deserialize response"))
        }
    }
}<|MERGE_RESOLUTION|>--- conflicted
+++ resolved
@@ -1,9 +1,5 @@
-<<<<<<< HEAD
 use std::collections::{HashMap, HashSet};
-=======
-use std::collections::HashMap;
 use std::future::Future;
->>>>>>> ac989f00
 
 use ic_exports::ic_cdk::api::management_canister::bitcoin::{Outpoint, Utxo};
 use ic_exports::ic_cdk::api::management_canister::http_request::{
@@ -26,15 +22,6 @@
 const CYCLES_PER_HTTP_REQUEST: u128 = 500_000_000;
 const MAX_RESPONSE_BYTES: u64 = 10_000;
 
-<<<<<<< HEAD
-pub struct OrdIndexProvider {
-    indexer_urls: HashSet<String>,
-}
-
-impl OrdIndexProvider {
-    pub fn new(indexer_urls: HashSet<String>) -> Self {
-        Self { indexer_urls }
-=======
 /// Trait for a generic HTTP client that can be used to make requests to the indexer.
 pub trait HttpClient {
     fn http_request<R: DeserializeOwned>(
@@ -45,28 +32,18 @@
 
 /// HTTP client implementation for the Internet Computer canisters.
 pub struct IcHttpClient {
-    indexer_url: String,
-}
+        indexer_urls: HashSet<String>,
+        }
 
 impl From<String> for IcHttpClient {
     fn from(indexer_url: String) -> Self {
         Self { indexer_url }
->>>>>>> ac989f00
-    }
-}
-
-<<<<<<< HEAD
-    async fn http_request<R: DeserializeOwned>(
-        &self,
-        url: &str,
-        uri: &str,
-    ) -> Result<R, DepositError> {
+    }
+}
+
+impl HttpClient for IcHttpClient {
+    async fn http_request<R: DeserializeOwned>(&self,        url: &str, uri: &str) -> Result<R, DepositError> {
         let url = format!("{url}/{uri}");
-=======
-impl HttpClient for IcHttpClient {
-    async fn http_request<R: DeserializeOwned>(&self, uri: &str) -> Result<R, DepositError> {
-        let url = format!("{}/{uri}", self.indexer_url);
->>>>>>> ac989f00
 
         log::trace!("Sending indexer request to: {url}");
 
@@ -126,8 +103,14 @@
         Self { client }
     }
 
-<<<<<<< HEAD
-    /// Get consensus response from the indexer.
+    pub async fn get_tx_outputs(&self, utxo: &Utxo) -> Result<OutputResponse, DepositError> {
+        let outpoint = format_outpoint(&utxo.outpoint);
+        self.client
+            .http_request(&format!("output/{outpoint}"))
+            .await
+    }
+
+        /// Get consensus response from the indexer.
     ///
     /// All indexers must return the same response for the same input, other
     /// the function will return an error.
@@ -176,13 +159,6 @@
                 }
             }
         }
-=======
-    pub async fn get_tx_outputs(&self, utxo: &Utxo) -> Result<OutputResponse, DepositError> {
-        let outpoint = format_outpoint(&utxo.outpoint);
-        self.client
-            .http_request(&format!("output/{outpoint}"))
-            .await
->>>>>>> ac989f00
     }
 }
 
@@ -215,25 +191,6 @@
     }
 
     async fn get_rune_list(&self) -> Result<Vec<(RuneId, SpacedRune, u8)>, DepositError> {
-<<<<<<< HEAD
-        #[derive(Debug, Clone, Deserialize, PartialEq, Eq)]
-        struct RuneInfo {
-            spaced_rune: SpacedRune,
-            divisibility: u8,
-        }
-
-        #[derive(Debug, Clone, Deserialize, PartialEq, Eq)]
-        struct RunesResponse {
-            entries: Vec<(RuneId, RuneInfo)>,
-        }
-
-        // todo: AFAIK this endpoint will return first 50 entries. Need to figure out how to use
-        // pagination with this api.
-        // https://infinityswap.atlassian.net/browse/EPROD-854
-        let response = self
-            .get_consensus_response::<RunesResponse>("runes")
-            .await?;
-=======
         let mut page = 0;
         let mut entries = vec![];
 
@@ -248,7 +205,6 @@
                 break;
             }
         }
->>>>>>> ac989f00
 
         Ok(entries
             .into_iter()
