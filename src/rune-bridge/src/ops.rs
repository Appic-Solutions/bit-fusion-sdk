use std::collections::HashMap;

use bridge_canister::bridge::{Operation, OperationAction, OperationContext};
use bridge_canister::runtime::RuntimeState;
use bridge_did::error::{BftResult, Error};
use bridge_did::event_data::*;
use bridge_did::op_id::OperationId;
use bridge_did::operations::RuneBridgeOp;
use bridge_did::order::{MintOrder, SignedMintOrder};
use bridge_did::runes::{DidTransaction, RuneName, RuneToWrap, RuneWithdrawalPayload};
use candid::{CandidType, Decode, Deserialize};
use did::H160;
use ic_exports::ic_cdk::api::management_canister::bitcoin::Utxo;
use ic_task_scheduler::task::TaskOptions;
use serde::Serialize;

use crate::canister::{get_rune_state, get_runtime};
use crate::core::deposit::RuneDeposit;
use crate::core::rune_inputs::RuneInputProvider;
use crate::core::utxo_handler::UtxoHandler;
use crate::core::withdrawal::{RuneWithdrawalPayloadImpl, Withdrawal};

#[derive(Debug, Serialize, Deserialize, CandidType, Clone, PartialEq, Eq)]
<<<<<<< HEAD
pub struct RuneBridgeOpImpl(pub RuneBridgeOp);
=======
pub enum RuneBridgeDepositOp {
    /// Await inputs from the Rune deposit provider
    AwaitInputs {
        dst_address: H160,
        dst_tokens: HashMap<RuneName, H160>,
        requested_amounts: Option<HashMap<RuneName, u128>>,
    },
    /// Await confirmations for the deposit
    AwaitConfirmations {
        dst_address: H160,
        utxo: Utxo,
        runes_to_wrap: Vec<RuneToWrap>,
    },
    /// Sign the mint order
    SignMintOrder(MintOrder),
    /// Send the mint order to the bridge
    SendMintOrder(SignedMintOrder),
    /// Confirm the mint order
    ConfirmMintOrder { order: SignedMintOrder, tx_id: H256 },
    /// The mint order has been confirmed
    MintOrderConfirmed { data: MintedEventData },
}

#[derive(Debug, Serialize, Deserialize, CandidType, Clone, PartialEq, Eq)]
pub enum RuneBridgeWithdrawOp {
    /// Create a withdrawal transaction
    CreateTransaction { payload: RuneWithdrawalPayload },
    /// Send the withdrawal transaction
    SendTransaction {
        from_address: H160,
        transaction: DidTransaction,
    },
    /// The withdrawal transaction has been sent
    TransactionSent {
        from_address: H160,
        transaction: DidTransaction,
    },
}

#[derive(Debug, Serialize, Deserialize, CandidType, Clone, PartialEq, Eq)]
#[allow(clippy::large_enum_variant)]
pub enum RuneBridgeOp {
    Deposit(RuneBridgeDepositOp),
    Withdraw(RuneBridgeWithdrawOp),
    /// The operation has been split into multiple operations
    /// e.g. two runes deposit in a single call
    OperationSplit {
        wallet_address: H160,
        new_operation_ids: Vec<OperationId>,
    },
}
>>>>>>> 3d945503

impl Operation for RuneBridgeOpImpl {
    async fn progress(self, id: OperationId, ctx: RuntimeState<Self>) -> BftResult<Self> {
<<<<<<< HEAD
        match self.0 {
            RuneBridgeOp::AwaitInputs {
=======
        match self {
            RuneBridgeOp::Deposit(RuneBridgeDepositOp::AwaitInputs {
>>>>>>> 3d945503
                dst_address,
                dst_tokens,
                requested_amounts,
            }) => {
                let input_provider = RuneDeposit::get(ctx.clone()).map_err(|err| {
                    Error::FailedToProgress(format!("cannot get deposit: {err:?}"))
                })?;
                log::debug!(
                    "RuneBridgeOp::AwaitInputs {dst_address} {dst_tokens:?} {requested_amounts:?}"
                );
                Self::await_inputs(
                    ctx.clone(),
                    &input_provider,
                    dst_address,
                    dst_tokens,
                    requested_amounts,
                )
                .await
            }
            RuneBridgeOp::Deposit(RuneBridgeDepositOp::AwaitConfirmations {
                dst_address,
                utxo,
                runes_to_wrap,
            }) => {
                let input_provider = RuneDeposit::get(ctx.clone()).map_err(|err| {
                    Error::FailedToProgress(format!("cannot get deposit: {err:?}"))
                })?;
                log::debug!(
                    "RuneBridgeOp::AwaitConfirmations {dst_address} {utxo:?} {runes_to_wrap:?}"
                );
                Self::await_confirmations(
                    ctx.clone(),
                    &input_provider,
                    dst_address,
                    utxo,
                    runes_to_wrap,
                )
                .await
            }
            RuneBridgeOp::Deposit(RuneBridgeDepositOp::SignMintOrder(mint_order)) => {
                log::debug!("RuneBridgeOp::SignMintOrder {mint_order:?}");
                Self::sign_mint_order(ctx, id.nonce(), mint_order).await
            }
            RuneBridgeOp::Deposit(RuneBridgeDepositOp::SendMintOrder(mint_order)) => {
                log::debug!("RuneBridgeOp::SendMintOrder {mint_order:?}");
                Self::send_mint_order(ctx, mint_order).await
            }
            RuneBridgeOp::Deposit(RuneBridgeDepositOp::ConfirmMintOrder { .. }) => {
                Err(Error::FailedToProgress(
                    "ConfirmMintOrder task should progress only on the Minted EVM event".into(),
                ))
            }
            RuneBridgeOp::Deposit(RuneBridgeDepositOp::MintOrderConfirmed { .. }) => Err(
                Error::FailedToProgress("MintOrderConfirmed task cannot be progressed".into()),
            ),
            RuneBridgeOp::Withdraw(RuneBridgeWithdrawOp::CreateTransaction { payload }) => {
                log::debug!("RuneBridgeOp::CreateTransaction {payload:?}");
                Self::create_withdrawal_transaction(payload).await
            }
            RuneBridgeOp::Withdraw(RuneBridgeWithdrawOp::SendTransaction {
                from_address,
                transaction,
            }) => {
                log::debug!("RuneBridgeOp::SendTransaction {from_address} {transaction:?}");
                Self::send_transaction(from_address, transaction).await
            }
            RuneBridgeOp::Withdraw(RuneBridgeWithdrawOp::TransactionSent { .. }) => Err(
                Error::FailedToProgress("TransactionSent task cannot be progressed".into()),
            ),
            RuneBridgeOp::OperationSplit {
                wallet_address,
                new_operation_ids,
            } => {
                log::debug!("RuneBridgeOp::OperationSplit {wallet_address} {new_operation_ids:?}");
                Self::schedule_operation_split(ctx, new_operation_ids).await
            }
        }
    }

    fn is_complete(&self) -> bool {
<<<<<<< HEAD
        match self.0 {
            RuneBridgeOp::AwaitInputs { .. } => false,
            RuneBridgeOp::AwaitConfirmations { .. } => false,
            RuneBridgeOp::SignMintOrder { .. } => false,
            RuneBridgeOp::SendMintOrder { .. } => false,
            RuneBridgeOp::ConfirmMintOrder { .. } => false,
            RuneBridgeOp::MintOrderConfirmed { .. } => true,
            RuneBridgeOp::CreateTransaction { .. } => false,
            RuneBridgeOp::SendTransaction { .. } => false,
            RuneBridgeOp::TransactionSent { .. } => true,
=======
        match self {
            RuneBridgeOp::Deposit(RuneBridgeDepositOp::AwaitInputs { .. }) => false,
            RuneBridgeOp::Deposit(RuneBridgeDepositOp::AwaitConfirmations { .. }) => false,
            RuneBridgeOp::Deposit(RuneBridgeDepositOp::SignMintOrder(_)) => false,
            RuneBridgeOp::Deposit(RuneBridgeDepositOp::SendMintOrder(_)) => false,
            RuneBridgeOp::Deposit(RuneBridgeDepositOp::ConfirmMintOrder { .. }) => false,
            RuneBridgeOp::Deposit(RuneBridgeDepositOp::MintOrderConfirmed { .. }) => true,
            RuneBridgeOp::Withdraw(RuneBridgeWithdrawOp::CreateTransaction { .. }) => false,
            RuneBridgeOp::Withdraw(RuneBridgeWithdrawOp::SendTransaction { .. }) => false,
            RuneBridgeOp::Withdraw(RuneBridgeWithdrawOp::TransactionSent { .. }) => true,
>>>>>>> 3d945503
            RuneBridgeOp::OperationSplit { .. } => false,
        }
    }

    fn evm_wallet_address(&self) -> H160 {
<<<<<<< HEAD
        match &self.0 {
            RuneBridgeOp::AwaitInputs { dst_address, .. } => dst_address.clone(),
            RuneBridgeOp::AwaitConfirmations { dst_address, .. } => dst_address.clone(),
            RuneBridgeOp::SignMintOrder { dst_address, .. } => dst_address.clone(),
            RuneBridgeOp::SendMintOrder { dst_address, .. } => dst_address.clone(),
            RuneBridgeOp::ConfirmMintOrder { dst_address, .. } => dst_address.clone(),
            RuneBridgeOp::MintOrderConfirmed { data } => data.recipient.clone(),
            RuneBridgeOp::CreateTransaction { payload } => payload.sender.clone(),
            RuneBridgeOp::SendTransaction { from_address, .. } => from_address.clone(),
            RuneBridgeOp::TransactionSent { from_address, .. } => from_address.clone(),
=======
        match self {
            RuneBridgeOp::Deposit(RuneBridgeDepositOp::AwaitInputs { dst_address, .. }) => {
                dst_address.clone()
            }
            RuneBridgeOp::Deposit(RuneBridgeDepositOp::AwaitConfirmations {
                dst_address, ..
            }) => dst_address.clone(),
            RuneBridgeOp::Deposit(RuneBridgeDepositOp::SignMintOrder(mint_order)) => {
                mint_order.recipient.clone()
            }
            RuneBridgeOp::Deposit(RuneBridgeDepositOp::SendMintOrder(order)) => {
                order.get_recipient()
            }
            RuneBridgeOp::Deposit(RuneBridgeDepositOp::ConfirmMintOrder { order, .. }) => {
                order.get_recipient()
            }
            RuneBridgeOp::Deposit(RuneBridgeDepositOp::MintOrderConfirmed { data }) => {
                data.recipient.clone()
            }
            RuneBridgeOp::Withdraw(RuneBridgeWithdrawOp::CreateTransaction { payload }) => {
                payload.sender.clone()
            }
            RuneBridgeOp::Withdraw(RuneBridgeWithdrawOp::SendTransaction {
                from_address, ..
            }) => from_address.clone(),
            RuneBridgeOp::Withdraw(RuneBridgeWithdrawOp::TransactionSent {
                from_address, ..
            }) => from_address.clone(),
>>>>>>> 3d945503
            RuneBridgeOp::OperationSplit { wallet_address, .. } => wallet_address.clone(),
        }
    }

    fn scheduling_options(&self) -> Option<ic_task_scheduler::task::TaskOptions> {
<<<<<<< HEAD
        match self.0 {
            RuneBridgeOp::SendTransaction { .. } | RuneBridgeOp::CreateTransaction { .. } => Some(
=======
        match self {
            Self::Withdraw(RuneBridgeWithdrawOp::SendTransaction { .. })
            | Self::Withdraw(RuneBridgeWithdrawOp::CreateTransaction { .. }) => Some(
>>>>>>> 3d945503
                TaskOptions::new()
                    .with_fixed_backoff_policy(2)
                    .with_max_retries_policy(10),
            ),
<<<<<<< HEAD
            RuneBridgeOp::AwaitInputs { .. }
            | RuneBridgeOp::AwaitConfirmations { .. }
            | RuneBridgeOp::SignMintOrder { .. }
            | RuneBridgeOp::SendMintOrder { .. }
            | RuneBridgeOp::ConfirmMintOrder { .. }
            | RuneBridgeOp::MintOrderConfirmed { .. }
            | RuneBridgeOp::TransactionSent { .. }
            | RuneBridgeOp::OperationSplit { .. } => Some(
=======
            Self::Deposit(_) | Self::Withdraw(_) | Self::OperationSplit { .. } => Some(
>>>>>>> 3d945503
                TaskOptions::new()
                    .with_max_retries_policy(10)
                    .with_fixed_backoff_policy(5),
            ),
        }
    }

    async fn on_wrapped_token_minted(
        _ctx: RuntimeState<Self>,
        event: MintedEventData,
    ) -> Option<OperationAction<Self>> {
        log::debug!(
            "on_wrapped_token_minted nonce {nonce} {event:?}",
            nonce = event.nonce
        );

        Some(OperationAction::Update {
            nonce: event.nonce,
<<<<<<< HEAD
            update_to: Self(RuneBridgeOp::MintOrderConfirmed { data: event }),
=======
            update_to: Self::Deposit(RuneBridgeDepositOp::MintOrderConfirmed { data: event }),
>>>>>>> 3d945503
        })
    }

    async fn on_wrapped_token_burnt(
        _ctx: RuntimeState<Self>,
        event: BurntEventData,
    ) -> Option<OperationAction<Self>> {
        log::debug!("on_wrapped_token_burnt {event:?}");
        let memo = event.memo();
        match RuneWithdrawalPayloadImpl::new(event, &get_rune_state().borrow()) {
            Ok(payload) => Some(OperationAction::Create(
<<<<<<< HEAD
                Self(RuneBridgeOp::CreateTransaction { payload: payload.0 }),
=======
                Self::Withdraw(RuneBridgeWithdrawOp::CreateTransaction { payload }),
>>>>>>> 3d945503
                memo,
            )),
            Err(err) => {
                log::warn!("Invalid withdrawal data: {err:?}");
                None
            }
        }
    }

    async fn on_minter_notification(
        _ctx: RuntimeState<Self>,
        event: NotifyMinterEventData,
    ) -> Option<OperationAction<Self>> {
        log::debug!("on_minter_notification {event:?}");

        match event.notification_type {
            MinterNotificationType::DepositRequest => {
                match Decode!(&event.user_data, RuneDepositRequestData) {
                    Ok(data) => Some(OperationAction::Create(
<<<<<<< HEAD
                        Self(RuneBridgeOp::AwaitInputs {
=======
                        Self::Deposit(RuneBridgeDepositOp::AwaitInputs {
>>>>>>> 3d945503
                            dst_address: data.dst_address,
                            dst_tokens: data.dst_tokens,
                            requested_amounts: data.amounts,
                        }),
                        event.memo(),
                    )),
                    _ => {
                        log::warn!(
                            "Invalid encoded deposit request: {}",
                            hex::encode(&event.user_data)
                        );
                        None
                    }
                }
            }
            _ => {
                log::warn!(
                    "Unsupported minter notification type: {:?}",
                    event.notification_type
                );
                None
            }
        }
    }
}

impl RuneBridgeOpImpl {
    fn split(state: RuntimeState<Self>, wallet_address: H160, operations: Vec<Self>) -> Self {
        let mut state = state.borrow_mut();
        let ids = operations
            .into_iter()
            .map(|op| state.operations.new_operation(op, None))
            .collect();
        Self(RuneBridgeOp::OperationSplit {
            wallet_address,
            new_operation_ids: ids,
        })
    }

    fn split_or_update(
        state: RuntimeState<Self>,
        wallet_address: H160,
        mut operations: Vec<Self>,
    ) -> Self {
        debug_assert!(
            !operations.is_empty(),
            "operations list must contain at least one operation"
        );

        if operations.len() > 1 {
            Self::split(state, wallet_address, operations)
        } else {
            operations.remove(0)
        }
    }

    async fn schedule_operation_split(
        ctx: RuntimeState<Self>,
        operation_ids: Vec<OperationId>,
    ) -> BftResult<Self> {
        let state = ctx.borrow();

        let mut operations = operation_ids
            .into_iter()
            .filter_map(|id| state.operations.get(id).map(|op| (id, op)))
            .collect::<Vec<_>>();

        log::debug!("Splitting operation: {operations:?}");

        let (_, next_op) = operations.pop().ok_or(Error::FailedToProgress(
            "no operations to split".to_string(),
        ))?;

        // schedule the rest of the operations
        for (id, operation) in operations {
            get_runtime().borrow_mut().schedule_operation(id, operation);
        }

        Ok(next_op)
    }

    async fn await_inputs(
        state: RuntimeState<Self>,
        input_provider: &impl RuneInputProvider,
        dst_address: H160,
        dst_tokens: HashMap<RuneName, H160>,
        requested_amounts: Option<HashMap<RuneName, u128>>,
    ) -> BftResult<Self> {
        let inputs = input_provider
            .get_inputs(&dst_address)
            .await
            .map_err(|err| {
                Error::FailedToProgress(format!("failed to get deposit inputs: {err}"))
            })?;

        if inputs.is_empty() {
            return Err(Error::FailedToProgress("no inputs".to_string()));
        }

        if let Some(requested) = &requested_amounts {
            let actual = inputs.rune_amounts();
            if actual != *requested {
                return Err(Error::FailedToProgress(format!(
                    "requested amounts {requested:?} are not equal actual amounts {actual:?}"
                )));
            }
        }

        let mut operations = vec![];
        for input in inputs.inputs.iter() {
            let infos = input_provider
                .get_rune_infos(&input.runes)
                .await
                .ok_or_else(|| Error::FailedToProgress("rune info not found".into()))?;
            let mut runes_to_wrap = vec![];
            for (rune_info, amount) in infos.into_iter() {
                let dst_token =
                    dst_tokens
                        .get(&rune_info.name())
                        .ok_or(Error::FailedToProgress(format!(
                            "wrapped token address for rune {} not found",
                            rune_info.name()
                        )))?;
                runes_to_wrap.push(RuneToWrap {
                    rune_info,
                    amount,
                    wrapped_address: dst_token.clone(),
                });
            }

<<<<<<< HEAD
            operations.push(RuneBridgeOpImpl(RuneBridgeOp::AwaitConfirmations {
=======
            operations.push(Self::Deposit(RuneBridgeDepositOp::AwaitConfirmations {
>>>>>>> 3d945503
                dst_address: dst_address.clone(),
                utxo: input.utxo.clone(),
                runes_to_wrap,
            }));
        }

        Ok(Self::split_or_update(
            state.clone(),
            dst_address,
            operations,
        ))
    }

    async fn await_confirmations(
        ctx: RuntimeState<Self>,
        utxo_handler: &impl UtxoHandler,
        dst_address: H160,
        utxo: Utxo,
        runes_to_wrap: Vec<RuneToWrap>,
    ) -> BftResult<Self> {
        utxo_handler
            .check_confirmations(&dst_address, &utxo)
            .await
            .map_err(|err| Error::FailedToProgress(err.to_string()))?;

        let mint_orders = utxo_handler
            .deposit(&utxo, &dst_address, runes_to_wrap)
            .await
            .map_err(|err| Error::FailedToProgress(err.to_string()))?;

        let operations = mint_orders
            .into_iter()
<<<<<<< HEAD
            .map(|mint_order| {
                RuneBridgeOpImpl(RuneBridgeOp::SignMintOrder {
                    dst_address: dst_address.clone(),
                    mint_order,
                })
            })
=======
            .map(|mint_order| Self::Deposit(RuneBridgeDepositOp::SignMintOrder(mint_order)))
>>>>>>> 3d945503
            .collect();

        Ok(Self::split_or_update(ctx, dst_address, operations))
    }

    async fn sign_mint_order(
        ctx: RuntimeState<Self>,
        nonce: u32,
        mut mint_order: MintOrder,
    ) -> BftResult<Self> {
        // update nonce
        mint_order.nonce = nonce;

        let deposit = RuneDeposit::get(ctx)
            .map_err(|err| Error::FailedToProgress(format!("cannot get deposit: {err:?}")))?;
        let signed = deposit
            .sign_mint_order(mint_order)
            .await
            .map_err(|err| Error::FailedToProgress(format!("cannot sign mint order: {err:?}")))?;

<<<<<<< HEAD
        Ok(RuneBridgeOpImpl(RuneBridgeOp::SendMintOrder {
            dst_address,
            order: signed,
        }))
=======
        Ok(Self::Deposit(RuneBridgeDepositOp::SendMintOrder(signed)))
>>>>>>> 3d945503
    }

    async fn send_mint_order(ctx: RuntimeState<Self>, order: SignedMintOrder) -> BftResult<Self> {
        let tx_id = ctx.send_mint_transaction(&order).await?;
<<<<<<< HEAD
        Ok(RuneBridgeOpImpl(RuneBridgeOp::ConfirmMintOrder {
            dst_address,
=======
        Ok(Self::Deposit(RuneBridgeDepositOp::ConfirmMintOrder {
>>>>>>> 3d945503
            order,
            tx_id,
        }))
    }

    async fn create_withdrawal_transaction(payload: RuneWithdrawalPayload) -> BftResult<Self> {
        let withdraw = Withdrawal::get()
            .map_err(|err| Error::FailedToProgress(format!("cannot get withdraw: {err:?}")))?;
        let from_address = payload.sender.clone();
        let transaction = withdraw
            .create_withdrawal_transaction(payload)
            .await
            .map_err(|err| {
                Error::FailedToProgress(format!("cannot create withdrawal transaction: {err:?}"))
            })?;

<<<<<<< HEAD
        Ok(RuneBridgeOpImpl(RuneBridgeOp::SendTransaction {
=======
        Ok(Self::Withdraw(RuneBridgeWithdrawOp::SendTransaction {
>>>>>>> 3d945503
            from_address,
            transaction: transaction.into(),
        }))
    }

    async fn send_transaction(from_address: H160, transaction: DidTransaction) -> BftResult<Self> {
        let withdraw = Withdrawal::get()
            .map_err(|err| Error::FailedToProgress(format!("cannot get withdraw: {err:?}")))?;
        withdraw
            .send_transaction(transaction.clone().into())
            .await
            .map_err(|err| {
                Error::FailedToProgress(format!("failed to send transaction: {err:?}"))
            })?;

<<<<<<< HEAD
        Ok(RuneBridgeOpImpl(RuneBridgeOp::TransactionSent {
=======
        Ok(Self::Withdraw(RuneBridgeWithdrawOp::TransactionSent {
>>>>>>> 3d945503
            from_address,
            transaction,
        }))
    }
}

#[derive(Debug, Clone, CandidType, Deserialize)]
pub struct RuneDepositRequestData {
    pub dst_address: H160,
    pub dst_tokens: HashMap<RuneName, H160>,
    pub amounts: Option<HashMap<RuneName, u128>>,
}

#[cfg(test)]
mod tests {
    use std::cell::RefCell;
    use std::rc::Rc;
    use std::str::FromStr;

    use bridge_canister::memory::{memory_by_id, StableMemory};
    use bridge_canister::operation_store::OperationsMemory;
    use bridge_canister::runtime::state::config::ConfigStorage;
    use bridge_canister::runtime::state::{SharedConfig, State};
    use bridge_did::runes::RuneInfo;
    use candid::Encode;
    use ic_exports::ic_cdk::api::management_canister::bitcoin::Outpoint;
    use ic_exports::ic_kit::MockContext;
    use ic_stable_structures::MemoryId;
    use snapbox::{assert_data_eq, str};

    use super::*;
    use crate::core::rune_inputs::mock::TestRuneInputProvider;
    use crate::core::rune_inputs::{GetInputsError, RuneInput};
    use crate::core::utxo_handler::test::TestUtxoHandler;
    use crate::core::utxo_handler::UtxoHandlerError;

    fn op_memory() -> OperationsMemory<StableMemory> {
        OperationsMemory {
            id_counter: memory_by_id(MemoryId::new(1)),
            incomplete_operations: memory_by_id(MemoryId::new(2)),
            operations_log: memory_by_id(MemoryId::new(3)),
            operations_map: memory_by_id(MemoryId::new(4)),
            memo_operations_map: memory_by_id(MemoryId::new(5)),
        }
    }

    fn config() -> SharedConfig {
        Rc::new(RefCell::new(ConfigStorage::default(memory_by_id(
            MemoryId::new(5),
        ))))
    }

    fn test_state() -> RuntimeState<RuneBridgeOpImpl> {
        Rc::new(RefCell::new(State::default(op_memory(), config())))
    }

    fn sender() -> H160 {
        H160::from_slice(&[1; 20])
    }

    fn rune_name(name: &str) -> RuneName {
        RuneName::from_str(name).unwrap()
    }

    fn token_address(v: u8) -> H160 {
        H160::from_slice(&[v; 20])
    }

    fn dst_tokens() -> HashMap<RuneName, H160> {
        [
            (rune_name("AAA"), token_address(2)),
            (rune_name("A"), token_address(3)),
            (rune_name("B"), token_address(4)),
        ]
        .into()
    }

    #[tokio::test]
    async fn invalid_notification_type_is_noop() {
        let notification = RuneDepositRequestData {
            dst_address: sender(),
            dst_tokens: dst_tokens(),
            amounts: None,
        };

        let event = NotifyMinterEventData {
            notification_type: MinterNotificationType::RescheduleOperation,
            tx_sender: sender(),
            user_data: Encode!(&notification).unwrap(),
            memo: vec![],
        };

        let result = RuneBridgeOpImpl::on_minter_notification(test_state(), event.clone()).await;
        assert!(result.is_none());

        let event = NotifyMinterEventData {
            notification_type: MinterNotificationType::Other,
            ..event
        };
        let result = RuneBridgeOpImpl::on_minter_notification(test_state(), event.clone()).await;
        assert!(result.is_none());
    }

    #[tokio::test]
    async fn invalid_notification_payload_is_noop() {
        let notification = RuneDepositRequestData {
            dst_address: sender(),
            dst_tokens: dst_tokens(),
            amounts: None,
        };
        let mut data = Encode!(&notification).unwrap();
        data.push(0);

        let event = NotifyMinterEventData {
            notification_type: MinterNotificationType::DepositRequest,
            tx_sender: sender(),
            user_data: data,
            memo: vec![],
        };

        let result = RuneBridgeOpImpl::on_minter_notification(test_state(), event.clone()).await;
        assert!(result.is_none());

        let event = NotifyMinterEventData {
            user_data: vec![],
            ..event
        };
        let result = RuneBridgeOpImpl::on_minter_notification(test_state(), event.clone()).await;
        assert!(result.is_none());
    }

    #[tokio::test]
    async fn deposit_request_creates_correct_operation() {
        let notification = RuneDepositRequestData {
            dst_address: sender(),
            dst_tokens: dst_tokens(),
            amounts: None,
        };
        let data = Encode!(&notification).unwrap();

        let event = NotifyMinterEventData {
            notification_type: MinterNotificationType::DepositRequest,
            tx_sender: sender(),
            user_data: data,
            memo: vec![],
        };

        let result = RuneBridgeOpImpl::on_minter_notification(test_state(), event.clone()).await;
        assert_eq!(
            result,
            Some(OperationAction::Create(
<<<<<<< HEAD
                RuneBridgeOpImpl(RuneBridgeOp::AwaitInputs {
=======
                RuneBridgeOp::Deposit(RuneBridgeDepositOp::AwaitInputs {
>>>>>>> 3d945503
                    dst_address: sender(),
                    dst_tokens: dst_tokens(),
                    requested_amounts: None,
                }),
                None
            ))
        )
    }

    #[tokio::test]
    async fn deposit_request_adds_amounts_to_operation() {
        let amounts: HashMap<RuneName, u128> = [(rune_name("AAA"), 1000)].into();
        let notification = RuneDepositRequestData {
            dst_address: sender(),
            dst_tokens: dst_tokens(),
            amounts: Some(amounts.clone()),
        };
        let data = Encode!(&notification).unwrap();

        let event = NotifyMinterEventData {
            notification_type: MinterNotificationType::DepositRequest,
            tx_sender: sender(),
            user_data: data,
            memo: vec![],
        };

        let result = RuneBridgeOpImpl::on_minter_notification(test_state(), event.clone()).await;

        assert_eq!(
            result,
            Some(OperationAction::Create(
<<<<<<< HEAD
                RuneBridgeOpImpl(RuneBridgeOp::AwaitInputs {
=======
                RuneBridgeOp::Deposit(RuneBridgeDepositOp::AwaitInputs {
>>>>>>> 3d945503
                    dst_address: sender(),
                    dst_tokens: dst_tokens(),
                    requested_amounts: Some(amounts),
                }),
                None
            ))
        )
    }

    #[tokio::test]
    async fn await_inputs_returns_error_if_no_inputs() {
        let provider = TestRuneInputProvider::empty();
        let result =
            RuneBridgeOpImpl::await_inputs(test_state(), &provider, sender(), dst_tokens(), None)
                .await;
        let Err(Error::FailedToProgress(message)) = result else {
            panic!("Invalid result: {result:?}");
        };

        assert_data_eq!(message, str!["no inputs"])
    }

    #[tokio::test]
    async fn await_inputs_returns_error_if_provider_returns_btc_error() {
        let provider =
            TestRuneInputProvider::err(GetInputsError::BtcAdapter("not available".to_string()));
        let result =
            RuneBridgeOpImpl::await_inputs(test_state(), &provider, sender(), dst_tokens(), None)
                .await;
        let Err(Error::FailedToProgress(message)) = result else {
            panic!("Invalid result: {result:?}");
        };

        assert_data_eq!(
            message,
            str![
                "failed to get deposit inputs: failed to connect to IC BTC adapter: not available"
            ]
        )
    }

    #[tokio::test]
    async fn await_inputs_returns_error_if_provider_returns_indexer_error() {
        let provider = TestRuneInputProvider::err(GetInputsError::InsufficientConsensus {
            received_responses: 0,
            required_responses: 1,
            checked_indexers: 0,
        });
        let result =
            RuneBridgeOpImpl::await_inputs(test_state(), &provider, sender(), dst_tokens(), None)
                .await;
        let Err(Error::FailedToProgress(message)) = result else {
            panic!("Invalid result: {result:?}");
        };

        assert_data_eq!(
            message,
            str![
                "failed to get deposit inputs: insufficient consensus from rune indexers: 0/1 responses received, 0 indexers checked"
            ]
        )
    }

    #[tokio::test]
    async fn await_inputs_returns_error_if_provider_returns_consensus_error() {
        let provider = TestRuneInputProvider::err(GetInputsError::IndexersDisagree {
            indexer_responses: vec![("indexer_name".to_string(), "indexer_response".to_string())],
        });
        let result =
            RuneBridgeOpImpl::await_inputs(test_state(), &provider, sender(), dst_tokens(), None)
                .await;
        let Err(Error::FailedToProgress(message)) = result else {
            panic!("Invalid result: {result:?}");
        };

        assert_data_eq!(
            message,
            str![[
                r#"failed to get deposit inputs: rune indexers returned different result for same request: [("indexer_name", "indexer_response")]"#
            ]]
        )
    }

    fn rune_input(rune_name: &str, amount: u128) -> RuneInput {
        RuneInput {
            utxo: Utxo {
                outpoint: Outpoint {
                    txid: vec![],
                    vout: 0,
                },
                value: 10_000,
                height: 0,
            },
            runes: [(RuneName::from_str(rune_name).unwrap(), amount)].into(),
        }
    }

    #[tokio::test]
    async fn await_inputs_returns_error_if_wrong_amounts_one_utxo() {
        let input = rune_input("A", 1000);
        let provider = TestRuneInputProvider::with_input(input.clone());
        let result = RuneBridgeOpImpl::await_inputs(
            test_state(),
            &provider,
            sender(),
            dst_tokens(),
            Some([(RuneName::from_str("B").unwrap(), 1000)].into()),
        )
        .await;
        let Err(Error::FailedToProgress(message)) = result else {
            panic!("Invalid result: {result:?}");
        };

        assert_data_eq!(message, str!["requested amounts {RuneName(Rune(1)): 1000} are not equal actual amounts {RuneName(Rune(0)): 1000}"]);

        let input = rune_input("A", 1000);
        let provider = TestRuneInputProvider::with_input(input.clone());
        let result = RuneBridgeOpImpl::await_inputs(
            test_state(),
            &provider,
            sender(),
            dst_tokens(),
            Some([(RuneName::from_str("A").unwrap(), 2000)].into()),
        )
        .await;
        let Err(Error::FailedToProgress(message)) = result else {
            panic!("Invalid result: {result:?}");
        };

        assert_data_eq!(message, str!["requested amounts {RuneName(Rune(0)): 2000} are not equal actual amounts {RuneName(Rune(0)): 1000}"])
    }

    #[tokio::test]
    async fn await_inputs_returns_error_if_wrong_amounts_multiple_utxos() {
        let inputs = [rune_input("A", 1000), rune_input("B", 2000)];
        let provider = TestRuneInputProvider::with_inputs(&inputs);
        let result = RuneBridgeOpImpl::await_inputs(
            test_state(),
            &provider,
            sender(),
            dst_tokens(),
            Some([(RuneName::from_str("A").unwrap(), 1000)].into()),
        )
        .await;
        let Err(Error::FailedToProgress(message)) = result else {
            panic!("Invalid result: {result:?}");
        };

        assert_data_eq!(
            message,
            str!["requested amounts {RuneName(Rune(0)): 1000} are not equal actual amounts [..]"]
        );
    }

    #[tokio::test]
    async fn await_inputs_returns_error_if_no_token_address() {
        let inputs = [rune_input("A", 1000)];
        let provider = TestRuneInputProvider::with_inputs(&inputs);
        let result = RuneBridgeOpImpl::await_inputs(
            test_state(),
            &provider,
            sender(),
            [(RuneName::from_str("C").unwrap(), token_address(5))].into(),
            None,
        )
        .await;
        let Err(Error::FailedToProgress(message)) = result else {
            panic!("Invalid result: {result:?}");
        };

        assert_data_eq!(message, str!["wrapped token address for rune A not found"]);
    }

    #[tokio::test]
    async fn await_inputs_returns_correct_operation_single_input() {
        let input = rune_input("A", 1000);
        let provider = TestRuneInputProvider::with_input(input.clone());
        let result =
            RuneBridgeOpImpl::await_inputs(test_state(), &provider, sender(), dst_tokens(), None)
                .await;
        assert_eq!(
            result,
<<<<<<< HEAD
            Ok(RuneBridgeOpImpl(RuneBridgeOp::AwaitConfirmations {
                dst_address: sender(),
                utxo: input.utxo,
                runes_to_wrap: vec![RuneToWrap {
                    rune_info: provider.rune_info(&RuneName::from_str("A").unwrap()),
                    amount: 1000,
                    wrapped_address: token_address(3),
                }],
            }))
=======
            Ok(RuneBridgeOp::Deposit(
                RuneBridgeDepositOp::AwaitConfirmations {
                    dst_address: sender(),
                    utxo: input.utxo,
                    runes_to_wrap: vec![RuneToWrap {
                        rune_info: provider.rune_info(&RuneName::from_str("A").unwrap()),
                        amount: 1000,
                        wrapped_address: token_address(3),
                    }],
                }
            ))
>>>>>>> 3d945503
        );
    }

    #[tokio::test]
    async fn await_inputs_returns_correct_operation_multiple_inputs() {
        MockContext::new().inject();

        let inputs = vec![rune_input("A", 1000), rune_input("B", 2000)];
        let provider = TestRuneInputProvider::with_inputs(&inputs);
        let state = test_state();
        let result =
            RuneBridgeOpImpl::await_inputs(state.clone(), &provider, sender(), dst_tokens(), None)
                .await;

        let Ok(RuneBridgeOpImpl(RuneBridgeOp::OperationSplit {
            wallet_address,
            new_operation_ids,
        })) = result
        else {
            panic!("Incorrect operation returned")
        };

        for operation in new_operation_ids {
            assert!(state.borrow().operations.get(operation).is_some());
        }

        assert_eq!(wallet_address, sender());
    }

    fn get_utxo() -> Utxo {
        Utxo {
            outpoint: Outpoint {
                txid: vec![],
                vout: 0,
            },
            value: 0,
            height: 0,
        }
    }

    fn get_to_wrap(count: usize) -> Vec<RuneToWrap> {
        let mut result = vec![];
        for _ in 0..count {
            result.push(RuneToWrap {
                rune_info: RuneInfo {
                    name: RuneName::from_str("A").unwrap(),
                    decimals: 0,
                    block: 0,
                    tx: 0,
                },
                amount: 0,
                wrapped_address: H160::from_slice(&[1; 20]),
            })
        }

        result
    }

    #[tokio::test]
    async fn await_confirmations_utxo_not_found() {
        let utxo_handler = TestUtxoHandler::with_error(UtxoHandlerError::UtxoNotFound);
        let result = RuneBridgeOpImpl::await_confirmations(
            test_state(),
            &utxo_handler,
            sender(),
            get_utxo(),
            get_to_wrap(1),
        )
        .await;

        let Err(Error::FailedToProgress(message)) = result else {
            panic!("Wrong result: {result:?}");
        };

        assert_data_eq!(message, str!["requested utxo is not in the main branch"]);
    }

    #[tokio::test]
    async fn await_confirmations_not_confirmed() {
        let utxo_handler = TestUtxoHandler::with_error(UtxoHandlerError::NotConfirmed {
            required_confirmations: 12,
            current_confirmations: 5,
        });
        let result = RuneBridgeOpImpl::await_confirmations(
            test_state(),
            &utxo_handler,
            sender(),
            get_utxo(),
            get_to_wrap(1),
        )
        .await;

        let Err(Error::FailedToProgress(message)) = result else {
            panic!("Wrong result: {result:?}");
        };

        assert_data_eq!(
            message,
            str!["utxo is not confirmed, required 12, currently 5 confirmations"]
        );
    }

    #[tokio::test]
    async fn await_confirmations_btc_adapter_not_available() {
        let utxo_handler =
            TestUtxoHandler::with_error(UtxoHandlerError::BtcAdapter("btc error".to_string()));
        let result = RuneBridgeOpImpl::await_confirmations(
            test_state(),
            &utxo_handler,
            sender(),
            get_utxo(),
            get_to_wrap(1),
        )
        .await;

        let Err(Error::FailedToProgress(message)) = result else {
            panic!("Wrong result: {result:?}");
        };

        assert_data_eq!(
            message,
            str!["failed to connect to IC BTC adapter: btc error"]
        );
    }

    #[tokio::test]
    async fn await_confirmations_utxo_already_used() {
        let utxo_handler = TestUtxoHandler::already_used_utxo();
        let result = RuneBridgeOpImpl::await_confirmations(
            test_state(),
            &utxo_handler,
            sender(),
            get_utxo(),
            get_to_wrap(1),
        )
        .await;

        let Err(Error::FailedToProgress(message)) = result else {
            panic!("Wrong result: {result:?}");
        };

        assert_data_eq!(message, str!["utxo is already used to create mint orders"]);
    }

    #[tokio::test]
    async fn await_confirmations_one_mint_order() {
        let utxo_handler = TestUtxoHandler::ok();
        let result = RuneBridgeOpImpl::await_confirmations(
            test_state(),
            &utxo_handler,
            sender(),
            get_utxo(),
            get_to_wrap(1),
        )
        .await;

        let Ok(operation) = result else {
            panic!("Wrong result: {result:?}");
        };

        assert!(matches!(
            operation,
<<<<<<< HEAD
            RuneBridgeOpImpl(RuneBridgeOp::SignMintOrder { .. })
=======
            RuneBridgeOp::Deposit(RuneBridgeDepositOp::SignMintOrder(_))
>>>>>>> 3d945503
        ));
    }

    #[tokio::test]
    async fn await_confirmations_multiple_mint_orders() {
        MockContext::new().inject();

        const COUNT: usize = 3;
        let utxo_handler = TestUtxoHandler::ok();
        let state = test_state();
        let result = RuneBridgeOpImpl::await_confirmations(
            state.clone(),
            &utxo_handler,
            sender(),
            get_utxo(),
            get_to_wrap(COUNT),
        )
        .await;

        let Ok(RuneBridgeOpImpl(RuneBridgeOp::OperationSplit {
            new_operation_ids,
            wallet_address,
        })) = result
        else {
            panic!("Wrong result: {result:?}");
        };

        assert_eq!(new_operation_ids.len(), COUNT);

        for operation_id in new_operation_ids {
            let operation = state.borrow().operations.get(operation_id).unwrap();
            assert!(matches!(
                operation,
<<<<<<< HEAD
                RuneBridgeOpImpl(RuneBridgeOp::SignMintOrder { .. })
=======
                RuneBridgeOp::Deposit(RuneBridgeDepositOp::SignMintOrder(_))
>>>>>>> 3d945503
            ));
        }

        assert_eq!(wallet_address, sender());
    }
}<|MERGE_RESOLUTION|>--- conflicted
+++ resolved
@@ -21,71 +21,12 @@
 use crate::core::withdrawal::{RuneWithdrawalPayloadImpl, Withdrawal};
 
 #[derive(Debug, Serialize, Deserialize, CandidType, Clone, PartialEq, Eq)]
-<<<<<<< HEAD
 pub struct RuneBridgeOpImpl(pub RuneBridgeOp);
-=======
-pub enum RuneBridgeDepositOp {
-    /// Await inputs from the Rune deposit provider
-    AwaitInputs {
-        dst_address: H160,
-        dst_tokens: HashMap<RuneName, H160>,
-        requested_amounts: Option<HashMap<RuneName, u128>>,
-    },
-    /// Await confirmations for the deposit
-    AwaitConfirmations {
-        dst_address: H160,
-        utxo: Utxo,
-        runes_to_wrap: Vec<RuneToWrap>,
-    },
-    /// Sign the mint order
-    SignMintOrder(MintOrder),
-    /// Send the mint order to the bridge
-    SendMintOrder(SignedMintOrder),
-    /// Confirm the mint order
-    ConfirmMintOrder { order: SignedMintOrder, tx_id: H256 },
-    /// The mint order has been confirmed
-    MintOrderConfirmed { data: MintedEventData },
-}
-
-#[derive(Debug, Serialize, Deserialize, CandidType, Clone, PartialEq, Eq)]
-pub enum RuneBridgeWithdrawOp {
-    /// Create a withdrawal transaction
-    CreateTransaction { payload: RuneWithdrawalPayload },
-    /// Send the withdrawal transaction
-    SendTransaction {
-        from_address: H160,
-        transaction: DidTransaction,
-    },
-    /// The withdrawal transaction has been sent
-    TransactionSent {
-        from_address: H160,
-        transaction: DidTransaction,
-    },
-}
-
-#[derive(Debug, Serialize, Deserialize, CandidType, Clone, PartialEq, Eq)]
-#[allow(clippy::large_enum_variant)]
-pub enum RuneBridgeOp {
-    Deposit(RuneBridgeDepositOp),
-    Withdraw(RuneBridgeWithdrawOp),
-    /// The operation has been split into multiple operations
-    /// e.g. two runes deposit in a single call
-    OperationSplit {
-        wallet_address: H160,
-        new_operation_ids: Vec<OperationId>,
-    },
-}
->>>>>>> 3d945503
 
 impl Operation for RuneBridgeOpImpl {
     async fn progress(self, id: OperationId, ctx: RuntimeState<Self>) -> BftResult<Self> {
-<<<<<<< HEAD
         match self.0 {
             RuneBridgeOp::AwaitInputs {
-=======
-        match self {
-            RuneBridgeOp::Deposit(RuneBridgeDepositOp::AwaitInputs {
->>>>>>> 3d945503
                 dst_address,
                 dst_tokens,
                 requested_amounts,
@@ -166,19 +107,7 @@
     }
 
     fn is_complete(&self) -> bool {
-<<<<<<< HEAD
         match self.0 {
-            RuneBridgeOp::AwaitInputs { .. } => false,
-            RuneBridgeOp::AwaitConfirmations { .. } => false,
-            RuneBridgeOp::SignMintOrder { .. } => false,
-            RuneBridgeOp::SendMintOrder { .. } => false,
-            RuneBridgeOp::ConfirmMintOrder { .. } => false,
-            RuneBridgeOp::MintOrderConfirmed { .. } => true,
-            RuneBridgeOp::CreateTransaction { .. } => false,
-            RuneBridgeOp::SendTransaction { .. } => false,
-            RuneBridgeOp::TransactionSent { .. } => true,
-=======
-        match self {
             RuneBridgeOp::Deposit(RuneBridgeDepositOp::AwaitInputs { .. }) => false,
             RuneBridgeOp::Deposit(RuneBridgeDepositOp::AwaitConfirmations { .. }) => false,
             RuneBridgeOp::Deposit(RuneBridgeDepositOp::SignMintOrder(_)) => false,
@@ -188,25 +117,12 @@
             RuneBridgeOp::Withdraw(RuneBridgeWithdrawOp::CreateTransaction { .. }) => false,
             RuneBridgeOp::Withdraw(RuneBridgeWithdrawOp::SendTransaction { .. }) => false,
             RuneBridgeOp::Withdraw(RuneBridgeWithdrawOp::TransactionSent { .. }) => true,
->>>>>>> 3d945503
             RuneBridgeOp::OperationSplit { .. } => false,
         }
     }
 
     fn evm_wallet_address(&self) -> H160 {
-<<<<<<< HEAD
         match &self.0 {
-            RuneBridgeOp::AwaitInputs { dst_address, .. } => dst_address.clone(),
-            RuneBridgeOp::AwaitConfirmations { dst_address, .. } => dst_address.clone(),
-            RuneBridgeOp::SignMintOrder { dst_address, .. } => dst_address.clone(),
-            RuneBridgeOp::SendMintOrder { dst_address, .. } => dst_address.clone(),
-            RuneBridgeOp::ConfirmMintOrder { dst_address, .. } => dst_address.clone(),
-            RuneBridgeOp::MintOrderConfirmed { data } => data.recipient.clone(),
-            RuneBridgeOp::CreateTransaction { payload } => payload.sender.clone(),
-            RuneBridgeOp::SendTransaction { from_address, .. } => from_address.clone(),
-            RuneBridgeOp::TransactionSent { from_address, .. } => from_address.clone(),
-=======
-        match self {
             RuneBridgeOp::Deposit(RuneBridgeDepositOp::AwaitInputs { dst_address, .. }) => {
                 dst_address.clone()
             }
@@ -234,36 +150,19 @@
             RuneBridgeOp::Withdraw(RuneBridgeWithdrawOp::TransactionSent {
                 from_address, ..
             }) => from_address.clone(),
->>>>>>> 3d945503
             RuneBridgeOp::OperationSplit { wallet_address, .. } => wallet_address.clone(),
         }
     }
 
     fn scheduling_options(&self) -> Option<ic_task_scheduler::task::TaskOptions> {
-<<<<<<< HEAD
         match self.0 {
-            RuneBridgeOp::SendTransaction { .. } | RuneBridgeOp::CreateTransaction { .. } => Some(
-=======
-        match self {
             Self::Withdraw(RuneBridgeWithdrawOp::SendTransaction { .. })
             | Self::Withdraw(RuneBridgeWithdrawOp::CreateTransaction { .. }) => Some(
->>>>>>> 3d945503
                 TaskOptions::new()
                     .with_fixed_backoff_policy(2)
                     .with_max_retries_policy(10),
             ),
-<<<<<<< HEAD
-            RuneBridgeOp::AwaitInputs { .. }
-            | RuneBridgeOp::AwaitConfirmations { .. }
-            | RuneBridgeOp::SignMintOrder { .. }
-            | RuneBridgeOp::SendMintOrder { .. }
-            | RuneBridgeOp::ConfirmMintOrder { .. }
-            | RuneBridgeOp::MintOrderConfirmed { .. }
-            | RuneBridgeOp::TransactionSent { .. }
-            | RuneBridgeOp::OperationSplit { .. } => Some(
-=======
             Self::Deposit(_) | Self::Withdraw(_) | Self::OperationSplit { .. } => Some(
->>>>>>> 3d945503
                 TaskOptions::new()
                     .with_max_retries_policy(10)
                     .with_fixed_backoff_policy(5),
@@ -282,11 +181,7 @@
 
         Some(OperationAction::Update {
             nonce: event.nonce,
-<<<<<<< HEAD
-            update_to: Self(RuneBridgeOp::MintOrderConfirmed { data: event }),
-=======
             update_to: Self::Deposit(RuneBridgeDepositOp::MintOrderConfirmed { data: event }),
->>>>>>> 3d945503
         })
     }
 
@@ -298,11 +193,7 @@
         let memo = event.memo();
         match RuneWithdrawalPayloadImpl::new(event, &get_rune_state().borrow()) {
             Ok(payload) => Some(OperationAction::Create(
-<<<<<<< HEAD
-                Self(RuneBridgeOp::CreateTransaction { payload: payload.0 }),
-=======
-                Self::Withdraw(RuneBridgeWithdrawOp::CreateTransaction { payload }),
->>>>>>> 3d945503
+                Self::Withdraw(RuneBridgeWithdrawOp::CreateTransaction { payload: payload.0 }),
                 memo,
             )),
             Err(err) => {
@@ -322,11 +213,7 @@
             MinterNotificationType::DepositRequest => {
                 match Decode!(&event.user_data, RuneDepositRequestData) {
                     Ok(data) => Some(OperationAction::Create(
-<<<<<<< HEAD
-                        Self(RuneBridgeOp::AwaitInputs {
-=======
                         Self::Deposit(RuneBridgeDepositOp::AwaitInputs {
->>>>>>> 3d945503
                             dst_address: data.dst_address,
                             dst_tokens: data.dst_tokens,
                             requested_amounts: data.amounts,
@@ -457,11 +344,7 @@
                 });
             }
 
-<<<<<<< HEAD
-            operations.push(RuneBridgeOpImpl(RuneBridgeOp::AwaitConfirmations {
-=======
             operations.push(Self::Deposit(RuneBridgeDepositOp::AwaitConfirmations {
->>>>>>> 3d945503
                 dst_address: dst_address.clone(),
                 utxo: input.utxo.clone(),
                 runes_to_wrap,
@@ -494,16 +377,7 @@
 
         let operations = mint_orders
             .into_iter()
-<<<<<<< HEAD
-            .map(|mint_order| {
-                RuneBridgeOpImpl(RuneBridgeOp::SignMintOrder {
-                    dst_address: dst_address.clone(),
-                    mint_order,
-                })
-            })
-=======
             .map(|mint_order| Self::Deposit(RuneBridgeDepositOp::SignMintOrder(mint_order)))
->>>>>>> 3d945503
             .collect();
 
         Ok(Self::split_or_update(ctx, dst_address, operations))
@@ -524,24 +398,12 @@
             .await
             .map_err(|err| Error::FailedToProgress(format!("cannot sign mint order: {err:?}")))?;
 
-<<<<<<< HEAD
-        Ok(RuneBridgeOpImpl(RuneBridgeOp::SendMintOrder {
-            dst_address,
-            order: signed,
-        }))
-=======
         Ok(Self::Deposit(RuneBridgeDepositOp::SendMintOrder(signed)))
->>>>>>> 3d945503
     }
 
     async fn send_mint_order(ctx: RuntimeState<Self>, order: SignedMintOrder) -> BftResult<Self> {
         let tx_id = ctx.send_mint_transaction(&order).await?;
-<<<<<<< HEAD
-        Ok(RuneBridgeOpImpl(RuneBridgeOp::ConfirmMintOrder {
-            dst_address,
-=======
         Ok(Self::Deposit(RuneBridgeDepositOp::ConfirmMintOrder {
->>>>>>> 3d945503
             order,
             tx_id,
         }))
@@ -558,11 +420,7 @@
                 Error::FailedToProgress(format!("cannot create withdrawal transaction: {err:?}"))
             })?;
 
-<<<<<<< HEAD
-        Ok(RuneBridgeOpImpl(RuneBridgeOp::SendTransaction {
-=======
         Ok(Self::Withdraw(RuneBridgeWithdrawOp::SendTransaction {
->>>>>>> 3d945503
             from_address,
             transaction: transaction.into(),
         }))
@@ -578,11 +436,7 @@
                 Error::FailedToProgress(format!("failed to send transaction: {err:?}"))
             })?;
 
-<<<<<<< HEAD
-        Ok(RuneBridgeOpImpl(RuneBridgeOp::TransactionSent {
-=======
         Ok(Self::Withdraw(RuneBridgeWithdrawOp::TransactionSent {
->>>>>>> 3d945503
             from_address,
             transaction,
         }))
@@ -734,11 +588,7 @@
         assert_eq!(
             result,
             Some(OperationAction::Create(
-<<<<<<< HEAD
-                RuneBridgeOpImpl(RuneBridgeOp::AwaitInputs {
-=======
                 RuneBridgeOp::Deposit(RuneBridgeDepositOp::AwaitInputs {
->>>>>>> 3d945503
                     dst_address: sender(),
                     dst_tokens: dst_tokens(),
                     requested_amounts: None,
@@ -770,11 +620,7 @@
         assert_eq!(
             result,
             Some(OperationAction::Create(
-<<<<<<< HEAD
-                RuneBridgeOpImpl(RuneBridgeOp::AwaitInputs {
-=======
                 RuneBridgeOp::Deposit(RuneBridgeDepositOp::AwaitInputs {
->>>>>>> 3d945503
                     dst_address: sender(),
                     dst_tokens: dst_tokens(),
                     requested_amounts: Some(amounts),
@@ -957,17 +803,6 @@
                 .await;
         assert_eq!(
             result,
-<<<<<<< HEAD
-            Ok(RuneBridgeOpImpl(RuneBridgeOp::AwaitConfirmations {
-                dst_address: sender(),
-                utxo: input.utxo,
-                runes_to_wrap: vec![RuneToWrap {
-                    rune_info: provider.rune_info(&RuneName::from_str("A").unwrap()),
-                    amount: 1000,
-                    wrapped_address: token_address(3),
-                }],
-            }))
-=======
             Ok(RuneBridgeOp::Deposit(
                 RuneBridgeDepositOp::AwaitConfirmations {
                     dst_address: sender(),
@@ -979,7 +814,6 @@
                     }],
                 }
             ))
->>>>>>> 3d945503
         );
     }
 
@@ -1142,11 +976,7 @@
 
         assert!(matches!(
             operation,
-<<<<<<< HEAD
-            RuneBridgeOpImpl(RuneBridgeOp::SignMintOrder { .. })
-=======
             RuneBridgeOp::Deposit(RuneBridgeDepositOp::SignMintOrder(_))
->>>>>>> 3d945503
         ));
     }
 
@@ -1180,11 +1010,7 @@
             let operation = state.borrow().operations.get(operation_id).unwrap();
             assert!(matches!(
                 operation,
-<<<<<<< HEAD
-                RuneBridgeOpImpl(RuneBridgeOp::SignMintOrder { .. })
-=======
                 RuneBridgeOp::Deposit(RuneBridgeDepositOp::SignMintOrder(_))
->>>>>>> 3d945503
             ));
         }
 
