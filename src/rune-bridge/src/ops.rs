--- conflicted
+++ resolved
@@ -5,16 +5,9 @@
 use bridge_did::error::{BftResult, Error};
 use bridge_did::event_data::*;
 use bridge_did::op_id::OperationId;
-<<<<<<< HEAD
-use bridge_did::order::{EncodedMintOrder, MintOrder};
-use bridge_utils::bft_events::{
-    BurntEventData, MintedEventData, MinterNotificationType, NotifyMinterEventData,
-};
-=======
 use bridge_did::operations::{RuneBridgeDepositOp, RuneBridgeOp, RuneBridgeWithdrawOp};
 use bridge_did::order::{MintOrder, SignedMintOrder};
 use bridge_did::runes::{DidTransaction, RuneName, RuneToWrap, RuneWithdrawalPayload};
->>>>>>> 8bd502ea
 use candid::{CandidType, Decode, Deserialize};
 use did::H160;
 use eth_signer::sign_strategy::TransactionSigner;
@@ -29,51 +22,7 @@
 use crate::core::withdrawal::{RuneWithdrawalPayloadImpl, Withdrawal};
 
 #[derive(Debug, Serialize, Deserialize, CandidType, Clone, PartialEq, Eq)]
-<<<<<<< HEAD
-pub enum RuneBridgeDepositOp {
-    /// Await inputs from the Rune deposit provider
-    AwaitInputs {
-        dst_address: H160,
-        dst_tokens: HashMap<RuneName, H160>,
-        requested_amounts: Option<HashMap<RuneName, u128>>,
-    },
-    /// Await confirmations for the deposit
-    AwaitConfirmations {
-        dst_address: H160,
-        utxo: Utxo,
-        runes_to_wrap: Vec<RuneToWrap>,
-    },
-    /// Sign the mint order
-    SignMintOrder(MintOrder),
-    /// Send the mint order to the bridge
-    SendMintOrder(EncodedMintOrder),
-    /// Confirm the mint order
-    ConfirmMintOrder {
-        order: EncodedMintOrder,
-        tx_id: H256,
-    },
-    /// The mint order has been confirmed
-    MintOrderConfirmed { data: MintedEventData },
-}
-
-#[derive(Debug, Serialize, Deserialize, CandidType, Clone, PartialEq, Eq)]
-pub enum RuneBridgeWithdrawOp {
-    /// Create a withdrawal transaction
-    CreateTransaction { payload: RuneWithdrawalPayload },
-    /// Send the withdrawal transaction
-    SendTransaction {
-        from_address: H160,
-        transaction: DidTransaction,
-    },
-    /// The withdrawal transaction has been sent
-    TransactionSent {
-        from_address: H160,
-        transaction: DidTransaction,
-    },
-}
-=======
 pub struct RuneBridgeOpImpl(pub RuneBridgeOp);
->>>>>>> 8bd502ea
 
 impl Operation for RuneBridgeOpImpl {
     async fn progress(self, id: OperationId, ctx: RuntimeState<Self>) -> BftResult<Self> {
@@ -463,14 +412,10 @@
         )))
     }
 
-<<<<<<< HEAD
-    async fn send_mint_order(ctx: RuntimeState<Self>, order: EncodedMintOrder) -> BftResult<Self> {
-=======
     async fn send_mint_order(
         ctx: &impl OperationContext,
         order: SignedMintOrder,
     ) -> BftResult<Self> {
->>>>>>> 8bd502ea
         let tx_id = ctx.send_mint_transaction(&order).await?;
         Ok(Self(RuneBridgeOp::Deposit(
             RuneBridgeDepositOp::ConfirmMintOrder { order, tx_id },
