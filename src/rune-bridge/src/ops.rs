--- conflicted
+++ resolved
@@ -210,11 +210,8 @@
         _ctx: RuntimeState<Self>,
         event: BurntEventData,
     ) -> Option<OperationAction<Self>> {
-<<<<<<< HEAD
-        let memo = event.memo();
-=======
         log::debug!("on_wrapped_token_burnt {event:?}");
->>>>>>> 213b178a
+             let memo = event.memo();
         match RuneWithdrawalPayload::new(event, &get_rune_state().borrow()) {
             Ok(payload) => Some(OperationAction::Create(
                 Self::CreateTransaction { payload },
