use std::cell::RefCell;
use std::rc::Rc;
use std::str::FromStr;

use bitcoin::Address;
<<<<<<< HEAD
use bridge_canister::memory::memory_by_id;
use bridge_canister::operation_store::{OperationStore, OperationsMemory};
use bridge_did::op_id::OperationId;
=======
use bridge_utils::common::Pagination;
use bridge_utils::operation_store::{MinterOperationId, MinterOperationStore};
>>>>>>> ac989f00
use candid::Principal;
use did::H160;
use eth_signer::sign_strategy::TransactionSigner;
use ic_canister::{generate_idl, init, post_upgrade, query, update, Canister, Idl, PreUpdate};
use ic_exports::ic_cdk::api::management_canister::ecdsa::{
    ecdsa_public_key, EcdsaPublicKeyArgument,
};
use ic_exports::ic_kit::ic;
use ic_exports::ledger::Subaccount;
use ic_metrics::{Metrics, MetricsStorage};
use ic_stable_structures::CellStructure;
use ic_task_scheduler::retry::BackoffPolicy;
use ic_task_scheduler::scheduler::TaskScheduler;
use ic_task_scheduler::task::{InnerScheduledTask, ScheduledTask, TaskOptions, TaskStatus};

use crate::core::deposit::RuneDeposit;
use crate::interface::GetAddressError;
use crate::memory::{
    MEMORY_MANAGER, OPERATIONS_COUNTER_MEMORY_ID, OPERATIONS_LOG_MEMORY_ID,
    OPERATIONS_MAP_MEMORY_ID, OPERATIONS_MEMORY_ID, PENDING_TASKS_MEMORY_ID,
};
use crate::operation::{OperationState, RuneOperationStore};
use crate::rune_info::RuneInfo;
use crate::scheduler::{PersistentScheduler, RuneBridgeTask, TasksStorage};
use crate::state::{BftBridgeConfig, RuneBridgeConfig, State};
use crate::{
    EVM_INFO_INITIALIZATION_RETRIES, EVM_INFO_INITIALIZATION_RETRY_DELAY_SEC,
    EVM_INFO_INITIALIZATION_RETRY_MULTIPLIER,
};

#[derive(Canister, Clone, Debug)]
pub struct RuneBridge {
    #[id]
    id: Principal,
}

impl PreUpdate for RuneBridge {}

impl RuneBridge {
    fn set_timers(&mut self) {
        #[cfg(target_family = "wasm")]
        {
            use std::time::Duration;
            const METRICS_UPDATE_INTERVAL_SEC: u64 = 60 * 60;

            self.update_metrics_timer(std::time::Duration::from_secs(METRICS_UPDATE_INTERVAL_SEC));

            const GLOBAL_TIMER_INTERVAL: Duration = Duration::from_secs(1);
            const USED_UTXOS_REMOVE_INTERVAL: Duration = Duration::from_secs(60 * 60 * 24); // once a day

            ic_exports::ic_cdk_timers::set_timer_interval(GLOBAL_TIMER_INTERVAL, move || {
                get_scheduler()
                    .borrow_mut()
                    .append_task(Self::collect_evm_events_task());

                let task_execution_result = get_scheduler().borrow_mut().run(());

                if let Err(err) = task_execution_result {
                    log::error!("task execution failed: {err}",);
                }
            });

            ic_exports::ic_cdk_timers::set_timer_interval(USED_UTXOS_REMOVE_INTERVAL, || {
                ic_exports::ic_cdk::spawn(
                    crate::task::RemoveUsedUtxosTask::from(get_state()).run(),
                );
            });
        }
    }

    #[init]
    pub fn init(&mut self, config: RuneBridgeConfig) {
        get_state().borrow_mut().configure(config);

        {
            let scheduler = get_scheduler();
            let mut borrowed_scheduler = scheduler.borrow_mut();
            borrowed_scheduler.on_completion_callback(log_task_execution_error);
            borrowed_scheduler.append_task(Self::init_evm_info_task());
        }

        self.set_timers();
    }

    #[post_upgrade]
    pub fn post_upgrade(&mut self) {
        self.set_timers();
    }

    #[query]
    pub fn get_deposit_address(&self, eth_address: H160) -> Result<String, GetAddressError> {
        crate::key::get_transit_address(&get_state(), &eth_address).map(|v| v.to_string())
    }

    #[query]
<<<<<<< HEAD
    pub fn get_operations_list(&self, wallet_address: H160) -> Vec<(OperationId, OperationState)> {
        get_operations_store().get_for_address(&wallet_address, None, None)
=======
    pub fn get_operations_list(
        &self,
        wallet_address: H160,
        pagination: Option<Pagination>,
    ) -> Vec<(MinterOperationId, OperationState)> {
        get_operations_store().get_for_address(&wallet_address, pagination)
>>>>>>> ac989f00
    }

    fn init_evm_info_task() -> ScheduledTask<RuneBridgeTask> {
        let init_options = TaskOptions::default()
            .with_max_retries_policy(EVM_INFO_INITIALIZATION_RETRIES)
            .with_backoff_policy(BackoffPolicy::Exponential {
                secs: EVM_INFO_INITIALIZATION_RETRY_DELAY_SEC,
                multiplier: EVM_INFO_INITIALIZATION_RETRY_MULTIPLIER,
            });
        RuneBridgeTask::InitEvmState.into_scheduled(init_options)
    }

    /// Returns EVM address of the canister.
    #[update]
    pub async fn get_evm_address(&self) -> Option<H160> {
        let signer = get_state().borrow().signer().get().clone();
        match signer.get_address().await {
            Ok(address) => Some(address),
            Err(e) => {
                log::error!("failed to get EVM address: {e}");
                None
            }
        }
    }

    #[update]
    pub async fn admin_configure_ecdsa(&self) {
        get_state().borrow().check_admin(ic::caller());
        let key_id = get_state().borrow().ecdsa_key_id();

        let master_key = ecdsa_public_key(EcdsaPublicKeyArgument {
            canister_id: None,
            derivation_path: vec![],
            key_id,
        })
        .await
        .expect("failed to get master key");

        get_state().borrow_mut().configure_ecdsa(master_key.0);
    }

    #[update]
    pub fn admin_configure_bft_bridge(&self, config: BftBridgeConfig) {
        get_state().borrow().check_admin(ic::caller());
        get_state().borrow_mut().configure_bft(config);
    }

    #[cfg(target_family = "wasm")]
    fn collect_evm_events_task() -> ScheduledTask<RuneBridgeTask> {
        const EVM_EVENTS_COLLECTING_DELAY: u32 = 1;

        let options = TaskOptions::default()
            .with_retry_policy(ic_task_scheduler::retry::RetryPolicy::Infinite)
            .with_backoff_policy(BackoffPolicy::Fixed {
                secs: EVM_EVENTS_COLLECTING_DELAY,
            });

        RuneBridgeTask::CollectEvmEvents.into_scheduled(options)
    }

    #[update]
    pub async fn get_rune_balances(&self, btc_address: String) -> Vec<(RuneInfo, u128)> {
        let address = Address::from_str(&btc_address)
            .expect("invalid address")
            .assume_checked();

        let deposit = RuneDeposit::get();
        let utxos = deposit
            .get_deposit_utxos(&address)
            .await
            .expect("failed to get utxos");
        let (rune_info_amounts, _) = deposit
            .get_mint_amounts(&utxos.utxos, &None)
            .await
            .expect("failed to get rune amounts");

        rune_info_amounts
    }

    pub fn idl() -> Idl {
        generate_idl!()
    }
}

pub fn eth_address_to_subaccount(eth_address: &H160) -> Subaccount {
    let mut subaccount = [0; 32];
    subaccount[0..eth_address.0 .0.len()].copy_from_slice(eth_address.0.as_bytes());

    Subaccount(subaccount)
}

fn log_task_execution_error(task: InnerScheduledTask<RuneBridgeTask>) {
    match task.status() {
        TaskStatus::Failed {
            timestamp_secs,
            error,
        } => {
            log::error!(
                "task #{} execution failed: {error} at {timestamp_secs}",
                task.id()
            )
        }
        TaskStatus::TimeoutOrPanic { timestamp_secs } => {
            log::error!("task #{} panicked at {timestamp_secs}", task.id())
        }
        _ => (),
    };
}

impl Metrics for RuneBridge {
    fn metrics(&self) -> Rc<RefCell<MetricsStorage>> {
        use ic_storage::IcStorage;
        MetricsStorage::get()
    }
}

thread_local! {
    pub static STATE: Rc<RefCell<State>> = Rc::default();

    pub static SCHEDULER: Rc<RefCell<PersistentScheduler>> = Rc::new(RefCell::new({
        let pending_tasks =
            TasksStorage::new(MEMORY_MANAGER.with(|mm| mm.get(PENDING_TASKS_MEMORY_ID)));
            PersistentScheduler::new(pending_tasks)
    }));
}

pub(crate) fn get_state() -> Rc<RefCell<State>> {
    STATE.with(|state| state.clone())
}

pub(crate) fn get_scheduler() -> Rc<RefCell<PersistentScheduler>> {
    SCHEDULER.with(|scheduler| scheduler.clone())
}

pub(crate) fn get_operations_store() -> RuneOperationStore {
    let mem = OperationsMemory {
        id_counter: memory_by_id(OPERATIONS_COUNTER_MEMORY_ID),
        incomplete_operations: memory_by_id(OPERATIONS_MEMORY_ID),
        operations_log: memory_by_id(OPERATIONS_LOG_MEMORY_ID),
        operations_map: memory_by_id(OPERATIONS_MAP_MEMORY_ID),
    };

    OperationStore::with_memory(mem, None)
}<|MERGE_RESOLUTION|>--- conflicted
+++ resolved
@@ -3,14 +3,10 @@
 use std::str::FromStr;
 
 use bitcoin::Address;
-<<<<<<< HEAD
 use bridge_canister::memory::memory_by_id;
 use bridge_canister::operation_store::{OperationStore, OperationsMemory};
 use bridge_did::op_id::OperationId;
-=======
 use bridge_utils::common::Pagination;
-use bridge_utils::operation_store::{MinterOperationId, MinterOperationStore};
->>>>>>> ac989f00
 use candid::Principal;
 use did::H160;
 use eth_signer::sign_strategy::TransactionSigner;
@@ -106,17 +102,12 @@
     }
 
     #[query]
-<<<<<<< HEAD
-    pub fn get_operations_list(&self, wallet_address: H160) -> Vec<(OperationId, OperationState)> {
-        get_operations_store().get_for_address(&wallet_address, None, None)
-=======
     pub fn get_operations_list(
         &self,
         wallet_address: H160,
         pagination: Option<Pagination>,
-    ) -> Vec<(MinterOperationId, OperationState)> {
+    ) -> Vec<(OperationId, OperationState)> {
         get_operations_store().get_for_address(&wallet_address, pagination)
->>>>>>> ac989f00
     }
 
     fn init_evm_info_task() -> ScheduledTask<RuneBridgeTask> {
