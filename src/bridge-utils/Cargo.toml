[package]
name = "bridge-utils"
version.workspace = true
edition.workspace = true

[dependencies]
alloy-sol-types = { workspace = true, features = ["json"] }
anyhow = { workspace = true }
<<<<<<< HEAD
candid = { workspace = true }
did = { workspace = true }
eth-signer = { workspace = true, features = ["ic_sign"] }
ethereum-json-rpc-client = { workspace = true, features = [
    "ic-canister-client",
    "http-outcall",
] }
=======
bridge-did = { path = "../bridge-did" }
>>>>>>> 25695996
ethers-core = { workspace = true }
did = { workspace = true }
candid = { workspace = true }
hex = { workspace = true }
ic-stable-structures = { workspace = true }
once_cell = { workspace = true }
serde = { workspace = true }
serde_json = { workspace = true }
jsonrpc-core = { workspace = true }
ic-canister = { workspace = true }
ic-canister-client = { workspace = true }
ic-exports = { workspace = true }
ic-log = { workspace = true }
num-bigint = { workspace = true }
num-traits = { workspace = true }
thiserror = { workspace = true }
<<<<<<< HEAD
ic-task-scheduler = { workspace = true }
=======
ethereum-json-rpc-client = { workspace = true, features = [
    "ic-canister-client",
    "http-outcall",
] }
eth-signer = { workspace = true, features = ["ic_sign"] }
log = { workspace = true }

>>>>>>> 25695996

[build-dependencies]
anyhow = { workspace = true }
foundry-compilers = { workspace = true }

[dev-dependencies]
candid = { workspace = true }
env_logger = { workspace = true }
ic-exports = { workspace = true }
serde_json = { workspace = true }
tokio = { workspace = true }<|MERGE_RESOLUTION|>--- conflicted
+++ resolved
@@ -6,17 +6,7 @@
 [dependencies]
 alloy-sol-types = { workspace = true, features = ["json"] }
 anyhow = { workspace = true }
-<<<<<<< HEAD
-candid = { workspace = true }
-did = { workspace = true }
-eth-signer = { workspace = true, features = ["ic_sign"] }
-ethereum-json-rpc-client = { workspace = true, features = [
-    "ic-canister-client",
-    "http-outcall",
-] }
-=======
 bridge-did = { path = "../bridge-did" }
->>>>>>> 25695996
 ethers-core = { workspace = true }
 did = { workspace = true }
 candid = { workspace = true }
@@ -30,28 +20,21 @@
 ic-canister-client = { workspace = true }
 ic-exports = { workspace = true }
 ic-log = { workspace = true }
-num-bigint = { workspace = true }
-num-traits = { workspace = true }
-thiserror = { workspace = true }
-<<<<<<< HEAD
-ic-task-scheduler = { workspace = true }
-=======
 ethereum-json-rpc-client = { workspace = true, features = [
     "ic-canister-client",
     "http-outcall",
 ] }
 eth-signer = { workspace = true, features = ["ic_sign"] }
 log = { workspace = true }
-
->>>>>>> 25695996
+minter-did = { workspace = true }
+ic-task-scheduler = { workspace = true }
+thiserror = { workspace = true }
+num-traits = { workspace = true }
 
 [build-dependencies]
 anyhow = { workspace = true }
 foundry-compilers = { workspace = true }
 
 [dev-dependencies]
-candid = { workspace = true }
 env_logger = { workspace = true }
-ic-exports = { workspace = true }
-serde_json = { workspace = true }
 tokio = { workspace = true }