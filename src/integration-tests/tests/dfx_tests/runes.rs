--- conflicted
+++ resolved
@@ -354,11 +354,7 @@
         let client = self.inner.evm_client(ADMIN);
         self.inner
             .burn_erc_20_tokens_raw(
-<<<<<<< HEAD
-                &self.inner.evm_client(ADMIN),
-=======
                 &client,
->>>>>>> 6513332b
                 &self.eth_wallet,
                 &self.token_contract,
                 withdrawal_address.as_bytes().to_vec(),
