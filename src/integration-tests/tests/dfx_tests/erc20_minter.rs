use std::time::Duration;

<<<<<<< HEAD
use did::{H160, U64};
=======
use alloy_sol_types::SolConstructor;
use bridge_utils::evm_bridge::BridgeSide;
use did::{H160, H256, U256, U64};
>>>>>>> ea59d92b
use eth_signer::{Signer, Wallet};
use ethers_core::k256::ecdsa::SigningKey;
use evm_canister_client::EvmCanisterClient;
use ic_canister_client::CanisterClient as _;
<<<<<<< HEAD
use minter_contract_utils::bft_bridge_api;
use minter_contract_utils::build_data::test_contracts::TEST_WTM_HEX_CODE;
use minter_contract_utils::build_data::{
    BFT_BRIDGE_SMART_CONTRACT_CODE, UUPS_PROXY_SMART_CONTRACT_CODE,
};
use minter_contract_utils::evm_bridge::BridgeSide;
=======
>>>>>>> ea59d92b
use minter_did::id256::Id256;

use super::DfxTestContext;
use crate::context::{CanisterType, TestContext};
use crate::dfx_tests::{TestWTM, ADMIN};
use crate::utils::CHAIN_ID;

#[allow(dead_code)]
pub struct ContextWithBridges {
    pub context: DfxTestContext,
    pub bob_wallet: Wallet<'static, SigningKey>,
    pub bob_address: H160,
    pub erc20_minter_address: H160,
    pub base_bft_bridge: H160,
    pub wrapped_bft_bridge: H160,
    pub base_token_address: H160,
    pub wrapped_token_address: H160,
    pub fee_charge_address: H160,
}

impl ContextWithBridges {
    pub async fn new() -> Self {
        let ctx = DfxTestContext::new(&CanisterType::EVM_MINTER_WITH_EVMRPC_TEST_SET).await;

        // Deploy external EVM canister.
        let base_evm = ctx.canisters().external_evm();
        println!("BASE EVM: {}", base_evm);
        let base_evm_client = EvmCanisterClient::new(ctx.client(base_evm, ctx.admin_name()));

        println!("Deployed external EVM canister: {}", base_evm);
        println!("Deployed EVM canister: {}", ctx.canisters().evm());

        let fee_charge_deployer = ctx.new_wallet(u128::MAX).await.unwrap();
        let deployer_address = fee_charge_deployer.address();
        base_evm_client
            .mint_native_tokens(deployer_address.into(), u64::MAX.into())
            .await
            .unwrap()
            .unwrap();
        ctx.advance_time(Duration::from_secs(10)).await;
        let expected_fee_charge_address =
            ethers_core::utils::get_contract_address(fee_charge_deployer.address(), 0);

        let mut rng = rand::thread_rng();

        let bob_wallet = Wallet::new(&mut rng);
        let bob_address: H160 = bob_wallet.address().into();

        // Mint native tokens for bob in both evms
        base_evm_client
            .mint_native_tokens(bob_address.clone(), u64::MAX.into())
            .await
            .unwrap()
            .unwrap();
        ctx.evm_client(ADMIN)
            .mint_native_tokens(bob_address.clone(), u64::MAX.into())
            .await
            .unwrap()
            .unwrap();
        ctx.advance_time(Duration::from_secs(2)).await;

        // get evm minter canister address
        let erc20_minter_client = ctx.client(ctx.canisters().ck_erc20_minter(), ADMIN);
        let erc20_minter_address = erc20_minter_client
            .update::<_, Option<H160>>("get_evm_address", ())
            .await
            .unwrap()
            .unwrap();

        // mint native tokens for the erc20-minter on both EVMs
        println!("Minting native tokens on both EVMs for {erc20_minter_address}");
        ctx.evm_client(ADMIN)
            .mint_native_tokens(erc20_minter_address.clone(), u64::MAX.into())
            .await
            .unwrap()
            .unwrap();
        base_evm_client
            .mint_native_tokens(erc20_minter_address.clone(), u64::MAX.into())
            .await
            .unwrap()
            .unwrap();
        ctx.advance_time(Duration::from_secs(2)).await;

        // Deploy the BFTBridge contract on the external EVM.
        let base_bft_bridge = create_bft_bridge(
            &ctx,
            &bob_wallet,
            BridgeSide::Base,
            expected_fee_charge_address.into(),
            erc20_minter_address.clone(),
        )
        .await;
        println!("Base BFT Bridge: {}", base_bft_bridge);
        let wrapped_bft_bridge = create_bft_bridge(
            &ctx,
            &bob_wallet,
            BridgeSide::Wrapped,
            expected_fee_charge_address.into(),
            erc20_minter_address.clone(),
        )
        .await;
        println!("Wrapped BFT Bridge: {}", wrapped_bft_bridge);

        // Deploy FeeCharge contracts.
        let fee_charge_address = ctx
            .initialize_fee_charge_contract_on_evm(
                &base_evm_client,
                &fee_charge_deployer,
                &[base_bft_bridge.clone()],
            )
            .await
            .unwrap();
        assert_eq!(expected_fee_charge_address, fee_charge_address.0);
        let fee_charge_address = ctx
            .initialize_fee_charge_contract(&fee_charge_deployer, &[wrapped_bft_bridge.clone()])
            .await
            .unwrap();
        assert_eq!(expected_fee_charge_address, fee_charge_address.0);

        // Deploy ERC-20 token on external EVM.
        let mut erc20_input = TestWTM::BYTECODE.to_vec();
        let constructor = TestWTM::constructorCall {
            initialSupply: U256::from(u64::MAX).into(),
        }
        .abi_encode();
        erc20_input.extend_from_slice(&constructor);

        let nonce = base_evm_client
            .account_basic(bob_address.clone())
            .await
            .unwrap()
            .nonce;
        let tx = ctx.signed_transaction(&bob_wallet, None, nonce, 0, erc20_input);
        let base_token_address = {
            let hash = base_evm_client
                .send_raw_transaction(tx)
                .await
                .unwrap()
                .unwrap();

            let receipt = ctx
                .wait_transaction_receipt_on_evm(&base_evm_client, &hash)
                .await
                .unwrap()
                .unwrap();

            assert_eq!(receipt.status, Some(U64::one()));

            receipt.contract_address.unwrap()
        };

        // Deploy Wrapped token on first EVM for the ERC-20 from previous step.
        let token_id = Id256::from_evm_address(&base_token_address, CHAIN_ID as _);
        let wrapped_token_address = ctx
            .create_wrapped_token(
                &ctx.new_wallet(u128::MAX).await.unwrap(),
                &wrapped_bft_bridge,
                token_id,
            )
            .await
            .unwrap();

        Self {
            context: ctx,
            bob_wallet,
            bob_address,
            erc20_minter_address,
            base_bft_bridge,
            wrapped_bft_bridge,
            base_token_address,
            wrapped_token_address,
            fee_charge_address,
        }
    }
}

// Create a second EVM canister (base_evm) instance and create BFTBridge contract on it, // It will play role of external evm
// Create erc20-minter instance, initialized with EvmInfos for both EVM canisters.
// Deploy ERC-20 token on external_evm,
// Deploy Wrapped token on first EVM for the ERC-20 from previous step,
// Approve ERC-20 transfer on behalf of some user in external_evm,
// Call BFTBridge::burn() on behalf of the user in external_evm.
// Wait some time for the erc20-minter see and process it.
// Make sure the tokens minted.
// Make sure SignedMintOrder removed from erc20-minter after some time.
#[tokio::test]
async fn test_should_setup_with_evm_rpc_canister() {
    let _ = ContextWithBridges::new().await;
}

async fn create_bft_bridge(
    ctx: &DfxTestContext,
    wallet: &Wallet<'static, SigningKey>,
    side: BridgeSide,
    fee_charge: H160,
    minter_address: H160,
) -> H160 {
    let minter_client = ctx.client(ctx.canisters().ck_erc20_minter(), ADMIN);

    let is_wrapped = match side {
        BridgeSide::Base => false,
        BridgeSide::Wrapped => true,
    };

    let contract = BFT_BRIDGE_SMART_CONTRACT_CODE.clone();
    let input = bft_bridge_api::CONSTRUCTOR
        .encode_input(contract, &[])
        .unwrap();

    let evm = match side {
        BridgeSide::Base => ctx.canisters().external_evm(),
        BridgeSide::Wrapped => ctx.canisters().evm(),
    };

    let evm_client = EvmCanisterClient::new(ctx.client(evm, ADMIN));

    let bridge_address = ctx
        .create_contract_on_evm(&evm_client, wallet, input.clone())
        .await
        .unwrap();

    let initialize_data = bft_bridge_api::proxy::INITIALISER
        .encode_input(&[
            Token::Address(minter_address.0),
            Token::Address(fee_charge.0),
            Token::Bool(is_wrapped),
        ])
        .expect("encode input");

    let proxy_input = bft_bridge_api::proxy::CONSTRUCTOR
        .encode_input(
            UUPS_PROXY_SMART_CONTRACT_CODE.clone(),
            &[
                Token::Address(bridge_address.0),
                Token::Bytes(initialize_data),
            ],
        )
        .unwrap();

    let proxy_address = ctx
        .create_contract_on_evm(&evm_client, wallet, proxy_input)
        .await
        .unwrap();

    minter_client
        .update::<_, ()>("set_bft_bridge_contract", (proxy_address.clone(), side))
        .await
        .unwrap();

    proxy_address
}<|MERGE_RESOLUTION|>--- conflicted
+++ resolved
@@ -1,25 +1,14 @@
 use std::time::Duration;
 
-<<<<<<< HEAD
-use did::{H160, U64};
-=======
+use alloy_sol_types::SolCall;
 use alloy_sol_types::SolConstructor;
 use bridge_utils::evm_bridge::BridgeSide;
-use did::{H160, H256, U256, U64};
->>>>>>> ea59d92b
+use bridge_utils::{BFTBridge, UUPSProxy};
+use did::{H160, U256, U64};
 use eth_signer::{Signer, Wallet};
 use ethers_core::k256::ecdsa::SigningKey;
 use evm_canister_client::EvmCanisterClient;
 use ic_canister_client::CanisterClient as _;
-<<<<<<< HEAD
-use minter_contract_utils::bft_bridge_api;
-use minter_contract_utils::build_data::test_contracts::TEST_WTM_HEX_CODE;
-use minter_contract_utils::build_data::{
-    BFT_BRIDGE_SMART_CONTRACT_CODE, UUPS_PROXY_SMART_CONTRACT_CODE,
-};
-use minter_contract_utils::evm_bridge::BridgeSide;
-=======
->>>>>>> ea59d92b
 use minter_did::id256::Id256;
 
 use super::DfxTestContext;
@@ -224,10 +213,9 @@
         BridgeSide::Wrapped => true,
     };
 
-    let contract = BFT_BRIDGE_SMART_CONTRACT_CODE.clone();
-    let input = bft_bridge_api::CONSTRUCTOR
-        .encode_input(contract, &[])
-        .unwrap();
+    let mut bft_input = BFTBridge::BYTECODE.to_vec();
+    let constructor = BFTBridge::constructorCall {}.abi_encode();
+    bft_input.extend_from_slice(&constructor);
 
     let evm = match side {
         BridgeSide::Base => ctx.canisters().external_evm(),
@@ -237,27 +225,24 @@
     let evm_client = EvmCanisterClient::new(ctx.client(evm, ADMIN));
 
     let bridge_address = ctx
-        .create_contract_on_evm(&evm_client, wallet, input.clone())
+        .create_contract_on_evm(&evm_client, wallet, bft_input.clone())
         .await
         .unwrap();
 
-    let initialize_data = bft_bridge_api::proxy::INITIALISER
-        .encode_input(&[
-            Token::Address(minter_address.0),
-            Token::Address(fee_charge.0),
-            Token::Bool(is_wrapped),
-        ])
-        .expect("encode input");
-
-    let proxy_input = bft_bridge_api::proxy::CONSTRUCTOR
-        .encode_input(
-            UUPS_PROXY_SMART_CONTRACT_CODE.clone(),
-            &[
-                Token::Address(bridge_address.0),
-                Token::Bytes(initialize_data),
-            ],
-        )
-        .unwrap();
+    let init_data = BFTBridge::initializeCall {
+        minterAddress: minter_address.into(),
+        feeChargeAddress: fee_charge.into(),
+        isWrappedSide: is_wrapped,
+    }
+    .abi_encode();
+
+    let mut proxy_input = UUPSProxy::BYTECODE.to_vec();
+    let constructor = UUPSProxy::constructorCall {
+        _implementation: bridge_address.into(),
+        _data: init_data.into(),
+    }
+    .abi_encode();
+    proxy_input.extend_from_slice(&constructor);
 
     let proxy_address = ctx
         .create_contract_on_evm(&evm_client, wallet, proxy_input)
