mod evm_rpc_canister;

use std::collections::HashMap;
use std::time::Duration;

<<<<<<< HEAD
use bridge_did::error::Result as McResult;
use bridge_did::id256::Id256;
use bridge_did::init::BridgeInitData;
use bridge_did::order::SignedMintOrder;
use bridge_did::reason::{ApproveAfterMint, Icrc2Burn};
=======
use bridge_utils::evm_link::{address_to_icrc_subaccount, EvmLink};
use bridge_utils::{BFTBridge, FeeCharge, UUPSProxy, WrappedToken};
>>>>>>> ea59d92b
use candid::utils::ArgumentEncoder;
use candid::{Encode, Nat, Principal};
use did::constant::EIP1559_INITIAL_BASE_FEE;
use did::error::EvmError;
use did::init::EvmCanisterInitData;
use did::{NotificationInput, Transaction, TransactionReceipt, H160, H256, U256, U64};
use eth_signer::transaction::{SigningMethod, TransactionBuilder};
use eth_signer::{Signer, Wallet};
use ethers_core::k256::ecdsa::SigningKey;
use evm_canister_client::{CanisterClient, EvmCanisterClient};
use evm_rpc_canister::EvmRpcCanisterInitData;
use ic_exports::ic_kit::mock_principals::alice;
use ic_exports::icrc_types::icrc::generic_metadata_value::MetadataValue;
use ic_exports::icrc_types::icrc1::account::Account;
use ic_exports::icrc_types::icrc1_ledger::{
    ArchiveOptions, FeatureFlags, InitArgs, LedgerArgument,
};
use ic_exports::icrc_types::icrc2::approve::ApproveArgs;
use ic_log::LogSettings;
use icrc2_minter::SigningStrategy;
use icrc_client::IcrcCanisterClient;
<<<<<<< HEAD
use minter_contract_utils::build_data::{
    BFT_BRIDGE_SMART_CONTRACT_CODE, FEE_CHARGE_SMART_CONTRACT_CODE, UUPS_PROXY_SMART_CONTRACT_CODE,
};
use minter_contract_utils::evm_link::{address_to_icrc_subaccount, EvmLink};
use minter_contract_utils::fee_charge_api::{NATIVE_TOKEN_BALANCE, NATIVE_TOKEN_DEPOSIT};
use minter_contract_utils::{bft_bridge_api, fee_charge_api, wrapped_token_api};
=======
use minter_did::error::Result as McResult;
use minter_did::id256::Id256;
use minter_did::init::InitData;
use minter_did::order::SignedMintOrder;
use minter_did::reason::{ApproveAfterMint, Icrc2Burn};
>>>>>>> ea59d92b
use tokio::time::Instant;

use super::utils::error::Result;
use crate::context::erc20_bridge_client::Erc20BridgeClient;
use crate::context::icrc2_bridge_client::Icrc2BridgeClient;
use crate::context::rune_bridge_client::RuneBridgeClient;
use crate::utils::btc::{BtcNetwork, InitArg, KytMode, LifecycleArg, MinterArg, Mode};
use crate::utils::error::TestError;
use crate::utils::wasm::*;
use crate::utils::{CHAIN_ID, EVM_PROCESSING_TRANSACTION_INTERVAL_FOR_TESTS};

pub const DEFAULT_GAS_PRICE: u128 = EIP1559_INITIAL_BASE_FEE * 2;

pub mod bridge_client;
pub mod erc20_bridge_client;
pub mod icrc2_bridge_client;
pub mod rune_bridge_client;

use alloy_sol_types::{SolCall, SolConstructor};

#[async_trait::async_trait]
pub trait TestContext {
    type Client: CanisterClient + Send + Sync;

    /// Returns principals for canisters in the context.
    fn canisters(&self) -> TestCanisters;

    /// Returns client for the canister.
    fn client(&self, canister: Principal, caller: &str) -> Self::Client;

    /// Returns principal by caller's name.
    fn principal_by_caller_name(&self, caller: &str) -> Principal;

    /// Principal to use for canisters initialization.
    fn admin(&self) -> Principal;

    /// Principal to use for canisters initialization.
    fn admin_name(&self) -> &str;

    /// Returns the base EVM LINK
    fn base_evm_link(&self) -> EvmLink {
        EvmLink::Ic(self.canisters().external_evm())
    }

    /// Returns client for the evm canister.
    fn evm_client(&self, caller: &str) -> EvmCanisterClient<Self::Client> {
        EvmCanisterClient::new(self.client(self.canisters().evm(), caller))
    }

    /// Returns client for the evm canister.
    fn icrc_minter_client(&self, caller: &str) -> Icrc2BridgeClient<Self::Client> {
        Icrc2BridgeClient::new(self.client(self.canisters().icrc2_minter(), caller))
    }

    fn erc_minter_client(&self, caller: &str) -> Erc20BridgeClient<Self::Client> {
        Erc20BridgeClient::new(self.client(self.canisters().ck_erc20_minter(), caller))
    }

    fn rune_bridge_client(&self, caller: &str) -> RuneBridgeClient<Self::Client> {
        RuneBridgeClient::new(self.client(self.canisters().rune_bridge(), caller))
    }

    /// Returns client for the ICRC token 1 canister.
    fn icrc_token_1_client(&self, caller: &str) -> IcrcCanisterClient<Self::Client> {
        IcrcCanisterClient::new(self.client(self.canisters().token_1(), caller))
    }

    /// Returns client for the ICRC token 2 canister.
    fn icrc_token_2_client(&self, caller: &str) -> IcrcCanisterClient<Self::Client> {
        IcrcCanisterClient::new(self.client(self.canisters().token_2(), caller))
    }

    /// Sends tx with notification to EVMc.
    async fn send_notification_tx(
        &self,
        user: &Wallet<SigningKey>,
        input: NotificationInput,
    ) -> Result<H256> {
        let address: H160 = user.address().into();
        let client = self.evm_client(self.admin_name());
        let account = client.account_basic(address.clone()).await?;

        let tx = self.signed_transaction(
            user,
            Some(address.clone()),
            account.nonce,
            0,
            input.encode().unwrap(),
        );

        Ok(client.send_raw_transaction(tx).await??)
    }

    /// Waits for transaction receipt.
    async fn wait_transaction_receipt(&self, hash: &H256) -> Result<Option<TransactionReceipt>> {
        let client = self.evm_client(self.admin_name());
        self.wait_transaction_receipt_on_evm(&client, hash).await
    }

    /// Waits for transaction receipt.
    async fn wait_transaction_receipt_on_evm(
        &self,
        evm_client: &EvmCanisterClient<Self::Client>,
        hash: &H256,
    ) -> Result<Option<TransactionReceipt>> {
        let tx_processing_interval = EVM_PROCESSING_TRANSACTION_INTERVAL_FOR_TESTS;
        let timeout = tx_processing_interval * 10;
        let start = Instant::now();
        let mut time_passed = Duration::ZERO;
        let mut receipt = None;
        while time_passed < timeout && receipt.is_none() {
            self.advance_time(tx_processing_interval).await;
            time_passed = Instant::now() - start;
            receipt = evm_client
                .eth_get_transaction_receipt(hash.clone())
                .await??;
        }
        Ok(receipt)
    }

    async fn advance_time(&self, time: Duration);

    /// Advances time by `duration` `times` times.
    async fn advance_by_times(&self, duration: Duration, times: u64) {
        for _ in 0..=times {
            self.advance_time(duration).await;
        }
    }

    /// Creates a new wallet with the EVM balance on it.
    async fn new_wallet(&self, balance: u128) -> Result<Wallet<'static, SigningKey>> {
        let wallet = {
            let mut rng = rand::thread_rng();
            Wallet::new(&mut rng)
        };
        let client = self.evm_client(self.admin_name());
        client
            .mint_native_tokens(wallet.address().into(), balance.into())
            .await??;

        self.advance_time(Duration::from_secs(2)).await;

        Ok(wallet)
    }

    /// Returns minter canister EVM address.
    async fn get_icrc_minter_canister_evm_address(&self, caller: &str) -> Result<H160> {
        let client = self.client(self.canisters().icrc2_minter(), caller);
        Ok(client
            .update::<_, McResult<H160>>("get_minter_canister_evm_address", ())
            .await??)
    }

    /// Creates contract in EVMc.
    async fn create_contract(
        &self,
        creator_wallet: &Wallet<'_, SigningKey>,
        input: Vec<u8>,
    ) -> Result<H160> {
        let evm_client = self.evm_client(self.admin_name());
        self.create_contract_on_evm(&evm_client, creator_wallet, input)
            .await
    }

    /// Creates contract on the given EVM.
    async fn create_contract_on_evm(
        &self,
        evm_client: &EvmCanisterClient<Self::Client>,
        creator_wallet: &Wallet<'_, SigningKey>,
        input: Vec<u8>,
    ) -> Result<H160> {
        let creator_address: H160 = creator_wallet.address().into();
        let nonce = evm_client
            .account_basic(creator_address.clone())
            .await
            .unwrap()
            .nonce;

        let create_contract_tx = self.signed_transaction(creator_wallet, None, nonce, 0, input);

        let hash = evm_client
            .send_raw_transaction(create_contract_tx)
            .await??;
        let receipt = self
            .wait_transaction_receipt_on_evm(evm_client, &hash)
            .await?
            .ok_or(TestError::Evm(EvmError::Internal(
                "transaction not processed".into(),
            )))?;

        if receipt.status != Some(U64::one()) {
            println!("tx status: {:?}", receipt.status);
            dbg!(&receipt);
            dbg!(&hex::encode(receipt.output.as_ref().unwrap_or(&vec![])));
            Err(TestError::Evm(EvmError::Internal(
                "contract creation failed".into(),
            )))
        } else {
            Ok(receipt.contract_address.expect(
                "contract creation transaction succeeded, but it doesn't contain the contract address",
            ))
        }
    }

    /// Crates BFTBridge contract in EVMc and registered it in minter canister
    async fn initialize_bft_bridge(&self, caller: &str, fee_charge_address: H160) -> Result<H160> {
        let minter_canister_address = self.get_icrc_minter_canister_evm_address(caller).await?;

        let client = self.evm_client(self.admin_name());
        client
            .mint_native_tokens(minter_canister_address.clone(), u64::MAX.into())
            .await??;
        self.advance_time(Duration::from_secs(2)).await;

        let bridge_address = self
            .initialize_bft_bridge_with_minter(
                &self.new_wallet(u64::MAX.into()).await?,
                minter_canister_address,
                Some(fee_charge_address),
                true,
            )
            .await?;

        let raw_client = self.client(self.canisters().icrc2_minter(), self.admin_name());
        raw_client
            .update("set_bft_bridge_contract", (bridge_address.clone(),))
            .await?;

        Ok(bridge_address)
    }

    /// Creates BFTBridge contract in EVMC and registered it in minter canister
    async fn initialize_bft_bridge_with_minter(
        &self,
        wallet: &Wallet<'_, SigningKey>,
        minter_canister_address: H160,
        fee_charge_address: Option<H160>,
        is_wrapped: bool,
    ) -> Result<H160> {
        let mut bridge_input = BFTBridge::BYTECODE.to_vec();
        let constructor = BFTBridge::constructorCall {}.abi_encode();
        bridge_input.extend_from_slice(&constructor);

        let bridge_address = self
            .create_contract(wallet, bridge_input.clone())
            .await
            .unwrap();

        let init_data = BFTBridge::initializeCall {
            minterAddress: minter_canister_address.into(),
            feeChargeAddress: fee_charge_address.unwrap_or_default().into(),
            isWrappedSide: is_wrapped,
        }
        .abi_encode();

        let mut proxy_input = UUPSProxy::BYTECODE.to_vec();
        let constructor = UUPSProxy::constructorCall {
            _implementation: bridge_address.into(),
            _data: init_data.into(),
        }
        .abi_encode();
        proxy_input.extend_from_slice(&constructor);

        let proxy_address = self.create_contract(wallet, proxy_input).await.unwrap();

        println!("proxy_address: {}", proxy_address);

        Ok(proxy_address)
    }

    async fn initialize_fee_charge_contract(
        &self,
        wallet: &Wallet<'_, SigningKey>,
        minter_canister_addresses: &[H160],
    ) -> Result<H160> {
        let evm = self.evm_client(self.admin_name());
        self.initialize_fee_charge_contract_on_evm(&evm, wallet, minter_canister_addresses)
            .await
    }

    async fn initialize_fee_charge_contract_on_evm(
        &self,
        evm: &EvmCanisterClient<Self::Client>,
        wallet: &Wallet<'_, SigningKey>,
        minter_canister_addresses: &[H160],
    ) -> Result<H160> {
        let minter_canister_addresses = minter_canister_addresses
            .iter()
            .map(|addr| addr.clone().into())
            .collect();

        let mut fee_charge_input = FeeCharge::BYTECODE.to_vec();

        let input = FeeCharge::constructorCall {
            canChargeFee: minter_canister_addresses,
        }
        .abi_encode();

        fee_charge_input.extend_from_slice(&input);

        let fee_charge_address = self
            .create_contract_on_evm(evm, wallet, fee_charge_input.clone())
            .await
            .unwrap();

        Ok(fee_charge_address)
    }

    #[allow(clippy::too_many_arguments)]
    async fn burn_erc_20_tokens_raw(
        &self,
        evm_client: &EvmCanisterClient<Self::Client>,
        wallet: &Wallet<'_, SigningKey>,
        from_token: &H160,
        to_token_id: &[u8],
        recipient: Vec<u8>,
        bridge: &H160,
        amount: u128,
    ) -> Result<(u32, H256)> {
        let amount: U256 = amount.into();

        let input = WrappedToken::approveCall {
            spender: bridge.clone().into(),
            value: amount.clone().into(),
        }
        .abi_encode();

        let results = self
            .call_contract_on_evm(evm_client, wallet, &from_token.clone(), input, 0)
            .await?;
        let output = results.1.output.unwrap();
        let decoded_output = WrappedToken::approveCall::abi_decode_returns(&output, true).unwrap();

        assert!(decoded_output._0);

        println!("Burning src tokens using BftBridge");

        let input = BFTBridge::burnCall {
            amount: amount.into(),
            fromERC20: from_token.clone().into(),
            toTokenID: alloy_sol_types::private::FixedBytes::from_slice(to_token_id),
            recipientID: recipient.into(),
        }
        .abi_encode();

        let (tx_hash, receipt) = self
            .call_contract_on_evm(evm_client, wallet, bridge, input, 0)
            .await?;

        let decoded_output =
            BFTBridge::burnCall::abi_decode_returns(&receipt.output.clone().unwrap(), true)
                .unwrap();

        if receipt.status != Some(U64::one()) {
            return Err(TestError::Generic(format!(
                "Burn transaction failed: {decoded_output:?} -- {receipt:?}, -- {}",
                String::from_utf8_lossy(receipt.output.as_ref().unwrap())
            )));
        }

        let operation_id = decoded_output._0;
        Ok((operation_id, tx_hash))
    }

    #[allow(clippy::too_many_arguments)]
    async fn burn_erc_20_tokens(
        &self,
        evm_client: &EvmCanisterClient<Self::Client>,
        wallet: &Wallet<'_, SigningKey>,
        from_token: &H160,
        to_token_id: &[u8],
        recipient: Id256,
        bridge: &H160,
        amount: u128,
    ) -> Result<(u32, H256)> {
        self.burn_erc_20_tokens_raw(
            evm_client,
            wallet,
            from_token,
            to_token_id,
            recipient.0.to_vec(),
            bridge,
            amount,
        )
        .await
    }

    /// Current native token balance on user's deposit inside the BftBridge.
    async fn native_token_deposit_balance(
        &self,
        evm_client: &EvmCanisterClient<Self::Client>,
        fee_charge: H160,
        user: H160,
    ) -> U256 {
        let input = FeeCharge::nativeTokenBalanceCall {
            user: user.clone().into(),
        }
        .abi_encode();
        let response = evm_client
            .eth_call(
                Some(user),
                Some(fee_charge),
                None,
                3_000_000,
                None,
                Some(input.into()),
            )
            .await
            .unwrap()
            .unwrap();

        let balance = FeeCharge::nativeTokenBalanceCall::abi_decode_returns(
            &hex::decode(response.trim_start_matches("0x")).unwrap(),
            true,
        )
        .unwrap()
        .balance
        .into();

        balance
    }

    /// Deposit native tokens to BftBridge to pay mint fee.
    async fn native_token_deposit(
        &self,
        evm_client: &EvmCanisterClient<Self::Client>,
        fee_charge: H160,
        user_wallet: &Wallet<'static, SigningKey>,
        sender_ids: &[Id256],
        amount: u128,
    ) -> Result<U256> {
        let sender_ids = sender_ids.iter().map(|id| id.0.into()).collect();

        let input = FeeCharge::nativeTokenDepositCall {
            approvedSenderIDs: sender_ids,
        }
        .abi_encode();

        let receipt = self
            .call_contract_on_evm(evm_client, user_wallet, &fee_charge, input, amount)
            .await?
            .1;

        let new_balance = FeeCharge::nativeTokenDepositCall::abi_decode_returns(
            receipt.output.as_ref().unwrap(),
            true,
        )
        .unwrap()
        .balance;

        Ok(new_balance.into())
    }

    /// Returns a signed transaction from the given `wallet`.
    fn signed_transaction(
        &self,
        wallet: &Wallet<SigningKey>,
        to: Option<H160>,
        nonce: U256,
        value: u128,
        input: Vec<u8>,
    ) -> Transaction {
        let address = wallet.address();
        TransactionBuilder {
            from: &address.into(),
            to,
            nonce,
            value: value.into(),
            gas: 5_000_000u64.into(),
            gas_price: Some(DEFAULT_GAS_PRICE.into()),
            input,
            signature: SigningMethod::SigningKey(wallet.signer()),
            chain_id: CHAIN_ID,
        }
        .calculate_hash_and_build()
        .unwrap()
    }

    /// Calls contract in EVMc.
    async fn call_contract(
        &self,
        wallet: &Wallet<'_, SigningKey>,
        contract: &H160,
        input: Vec<u8>,
        amount: u128,
    ) -> Result<(H256, TransactionReceipt)> {
        let evm_client = self.evm_client(self.admin_name());
        self.call_contract_on_evm(&evm_client, wallet, contract, input, amount)
            .await
    }

    /// Calls contract in the evm_client.
    async fn call_contract_on_evm(
        &self,
        evm_client: &EvmCanisterClient<Self::Client>,
        wallet: &Wallet<'_, SigningKey>,
        contract: &H160,
        input: Vec<u8>,
        amount: u128,
    ) -> Result<(H256, TransactionReceipt)> {
        let from: H160 = wallet.address().into();
        let nonce = evm_client.account_basic(from.clone()).await?.nonce;

        let call_tx = self.signed_transaction(wallet, Some(contract.clone()), nonce, amount, input);

        let hash = evm_client.send_raw_transaction(call_tx).await??;
        let receipt = self
            .wait_transaction_receipt_on_evm(evm_client, &hash)
            .await?
            .ok_or(TestError::Evm(EvmError::Internal(
                "transaction not processed".into(),
            )))?;

        if receipt.status != Some(U64::one()) {
            println!("tx status: {:?}", receipt.status);
            dbg!(&receipt);
            dbg!(&hex::encode(receipt.output.as_ref().unwrap_or(&vec![])));
        }

        Ok((hash, receipt))
    }

    /// Creates wrapped token in EVMc by calling `BFTBridge:::deploy_wrapped_token()`.
    async fn create_wrapped_token(
        &self,
        wallet: &Wallet<'_, SigningKey>,
        bft_bridge: &H160,
        base_token_id: Id256,
    ) -> Result<H160> {
        let input = BFTBridge::deployERC20Call {
            name: "Wrapper".into(),
            symbol: "WPT".into(),
            baseTokenID: base_token_id.0.into(),
        }
        .abi_encode();
        println!("input: {:?}", input);

        let (_hash, receipt) = self.call_contract(wallet, bft_bridge, input, 0).await?;

        let output = receipt.output.as_ref().unwrap();

        let address = BFTBridge::deployERC20Call::abi_decode_returns(output, true)
            .unwrap()
            ._0;

        println!(
            "Deployed Wrapped token on block {} with address {address}",
            receipt.block_number
        );
        Ok(address.into())
    }

    /// Burns ICRC-2 token 1 and creates according mint order.
    #[allow(clippy::too_many_arguments)]
    async fn burn_icrc2(
        &self,
        caller: &str,
        wallet: &Wallet<'_, SigningKey>,
        bridge: &H160,
        erc20_token_address: &H160,
        amount: u128,
        fee_payer: Option<H160>,
        approve_after_mint: Option<ApproveAfterMint>,
    ) -> Result<()> {
        let recipient_address = H160::from(wallet.address());
        self.approve_icrc2_burn(
            caller,
            &recipient_address,
            amount + ICRC1_TRANSFER_FEE as u128,
        )
        .await?;

        let reason = Icrc2Burn {
            sender: self.principal_by_caller_name(caller),
            amount: amount.into(),
            from_subaccount: None,
            icrc2_token_principal: self.canisters().token_1(),
            erc20_token_address: erc20_token_address.clone(),
            recipient_address,
            fee_payer,
            approve_after_mint,
        };

        let encoded_reason = Encode!(&reason).unwrap();

        let input = BFTBridge::notifyMinterCall {
            notificationType: Default::default(),
            userData: encoded_reason.into(),
        }
        .abi_encode();

        let _receipt = self
            .call_contract(wallet, bridge, input, 0)
            .await
            .map(|(_, receipt)| receipt)?;

        Ok(())
    }

    /// Approves burning of ICRC-2 token.
    async fn approve_icrc2_burn(&self, caller: &str, recipient: &H160, amount: u128) -> Result<()> {
        let client = self.icrc_token_1_client(caller);

        let subaccount = Some(address_to_icrc_subaccount(&recipient.0));
        let minter_canister = Account {
            owner: self.canisters().icrc2_minter(),
            subaccount,
        };

        let approve_args = ApproveArgs {
            from_subaccount: None,
            spender: minter_canister,
            amount: amount.into(),
            expected_allowance: None,
            expires_at: None,
            fee: None,
            memo: None,
            created_at_time: None,
        };

        client.icrc2_approve(approve_args).await?.unwrap();
        Ok(())
    }

    /// Mints ERC-20 token with the order.
    async fn mint_erc_20_with_order(
        &self,
        wallet: &Wallet<'_, SigningKey>,
        bridge: &H160,
        order: SignedMintOrder,
    ) -> Result<TransactionReceipt> {
        let input = BFTBridge::mintCall {
            encodedOrder: order.0.to_vec().into(),
        }
        .abi_encode();

        self.call_contract(wallet, bridge, input, 0)
            .await
            .map(|(_, receipt)| receipt)
    }

    /// Returns ERC-20 balance.
    async fn check_erc20_balance(
        &self,
        token: &H160,
        wallet: &Wallet<'_, SigningKey>,
        address: Option<&H160>,
    ) -> Result<u128> {
        let evm_client = self.evm_client(self.admin_name());
        self.check_erc20_balance_on_evm(&evm_client, token, wallet, address)
            .await
    }

    /// Returns ERC-20 balance on the given evm.
    async fn check_erc20_balance_on_evm(
        &self,
        evm_client: &EvmCanisterClient<Self::Client>,
        token: &H160,
        wallet: &Wallet<'_, SigningKey>,
        address: Option<&H160>,
    ) -> Result<u128> {
        let account = address.cloned().unwrap_or_else(|| wallet.address().into());
        let input = WrappedToken::balanceOfCall {
            account: account.into(),
        }
        .abi_encode();

        let results = self
            .call_contract_on_evm(evm_client, wallet, token, input, 0)
            .await?;
        let output = results.1.output.unwrap();
        println!("output: {:?}", hex::encode(&output));

        let balance = WrappedToken::balanceOfCall::abi_decode_returns(&output, true)
            .unwrap()
            ._0;
        Ok(balance.to())
    }

    /// Creates an empty canister with cycles on it's balance.
    async fn create_canister(&self) -> Result<Principal>;

    async fn create_canister_with_id(&self, id: Principal) -> Result<Principal>;

    /// Installs the `wasm` code to the `canister` with the given init `args`.
    async fn install_canister(
        &self,
        canister: Principal,
        wasm: Vec<u8>,
        args: impl ArgumentEncoder + Send,
    ) -> Result<()>;

    /// Reinstalls the canister.
    async fn reinstall_canister(
        &self,
        canister: Principal,
        wasm: Vec<u8>,
        args: impl ArgumentEncoder + Send,
    ) -> Result<()>;

    /// Upgrades the canister.
    async fn upgrade_canister(
        &self,
        canister: Principal,
        wasm: Vec<u8>,
        args: impl ArgumentEncoder + Send,
    ) -> Result<()>;

    /// Installs code to test context's canister with the given type.
    /// If the canister depends on not-created canister, Principal::anonymous() is used.
    async fn install_default_canister(&self, canister_type: CanisterType) {
        let wasm = canister_type.default_canister_wasm().await;
        match canister_type {
            CanisterType::Evm => {
                println!("Installing default EVM canister...");
                let signature_canister = self.canisters().get_or_anonymous(CanisterType::Signature);
                let init_data = evm_canister_init_data(
                    signature_canister,
                    self.admin(),
                    Some(EVM_PROCESSING_TRANSACTION_INTERVAL_FOR_TESTS),
                );
                self.install_canister(self.canisters().evm(), wasm, (init_data,))
                    .await
                    .unwrap();
            }
            CanisterType::ExternalEvm => {
                println!("Installing external EVM canister...");
                let signature_canister = self.canisters().get_or_anonymous(CanisterType::Signature);
                let init_data = evm_canister_init_data(
                    signature_canister,
                    self.admin(),
                    Some(EVM_PROCESSING_TRANSACTION_INTERVAL_FOR_TESTS),
                );
                self.install_canister(self.canisters().external_evm(), wasm, (init_data,))
                    .await
                    .unwrap();
            }
            CanisterType::EvmRpcCanister => {
                println!(
                    "Installing default EVM RPC canister {}...",
                    self.canisters().evm_rpc()
                );
                let init_data = EvmRpcCanisterInitData { nodesInSubnet: 1 };
                self.install_canister(self.canisters().evm_rpc(), wasm, (init_data,))
                    .await
                    .unwrap();

                let client = self.client(self.canisters().evm_rpc(), self.admin_name());

                let res = client
                    .update::<_, bool>(
                        "authorize",
                        (self.admin(), evm_rpc_canister::Auth::RegisterProvider),
                    )
                    .await
                    .expect("authorize failed");
                assert!(res, "authorize failed");
                let hostname = format!(
                    "https://127.0.0.1:8002/?canisterId={}",
                    self.canisters().external_evm()
                );
                println!("EVM-RPC provider hostname: {hostname}");
                // configure the EVM RPC canister provider
                let args = evm_rpc_canister::RegisterProviderArgs {
                    chainId: CHAIN_ID,
                    hostname,
                    credentialPath: "".to_string(),
                    cyclesPerCall: 1,
                    cyclesPerMessageByte: 1,
                    credentialsHeaders: None,
                };

                client
                    .update::<_, u64>("registerProvider", (args,))
                    .await
                    .expect("registerProvider failed");
            }
            CanisterType::Signature => {
                println!("Installing default Signature canister...");
                let possible_canisters = [CanisterType::Evm, CanisterType::ExternalEvm];
                let init_data = possible_canisters
                    .into_iter()
                    .filter_map(|canister_type| self.canisters().get(canister_type))
                    .collect::<Vec<_>>();

                self.install_canister(
                    self.canisters().signature_verification(),
                    wasm,
                    (init_data,),
                )
                .await
                .unwrap();
            }
            CanisterType::Token1 => {
                println!("Installing default Token1 canister...");
                let init_balances = self.icrc_token_initial_balances();
                let init_data =
                    icrc_canister_default_init_args(self.admin(), "Tokenium", init_balances);
                self.install_canister(
                    self.canisters().token_1(),
                    wasm,
                    (LedgerArgument::Init(init_data),),
                )
                .await
                .unwrap();
            }
            CanisterType::Token2 => {
                println!("Installing default Token2 canister...");
                let init_balances = self.icrc_token_initial_balances();
                let init_data =
                    icrc_canister_default_init_args(self.admin(), "Tokenium 2", init_balances);
                self.install_canister(
                    self.canisters().token_2(),
                    wasm,
                    (LedgerArgument::Init(init_data),),
                )
                .await
                .unwrap();
            }
            CanisterType::Icrc2Minter => {
                println!("Installing default Minter canister...");
                let evm_canister = self.canisters().get_or_anonymous(CanisterType::Evm);
                let init_data = minter_canister_init_data(self.admin(), evm_canister);
                self.install_canister(self.canisters().icrc2_minter(), wasm, (init_data,))
                    .await
                    .unwrap();

                // Wait for initialization of the Minter canister parameters.
                self.advance_time(Duration::from_secs(2)).await;
            }
            CanisterType::Icrc1Ledger => {
                println!("Installing default ICRC1 ledger canister...");
                let init_data = icrc1_ledger_init_data(self.canisters().ck_btc_minter());
                self.install_canister(self.canisters().icrc1_ledger(), wasm, (init_data,))
                    .await
                    .unwrap();
            }
            CanisterType::CkBtcMinter => {
                println!("Installing default ckBTC minter canister...");
                let init_data = ck_btc_minter_init_data(
                    self.canisters().icrc1_ledger(),
                    self.canisters().kyt(),
                );
                self.install_canister(self.canisters().ck_btc_minter(), wasm, (init_data,))
                    .await
                    .unwrap();
            }
            CanisterType::Btc => {
                println!("Installing default mock ckBTC canister...");
                todo!()
            }
            CanisterType::Kyt => {
                println!("Installing default KYT canister...");
                let init_data = kyc_init_data(self.canisters().ck_btc_minter());
                self.install_canister(self.canisters().kyt(), wasm, (init_data,))
                    .await
                    .unwrap();
            }
            CanisterType::CkErc20Minter => {
                let evm_canister = self.canisters().evm();
                let init_data = erc20_minter::state::Settings {
                    base_evm_link: self.base_evm_link(),
                    wrapped_evm_link: EvmLink::Ic(evm_canister),
                    signing_strategy: SigningStrategy::Local {
                        private_key: rand::random(),
                    },
                    log_settings: Some(LogSettings {
                        enable_console: true,
                        in_memory_records: None,
                        log_filter: Some("trace".to_string()),
                    }),
                };
                self.install_canister(self.canisters().ck_erc20_minter(), wasm, (init_data,))
                    .await
                    .unwrap();
            }
            CanisterType::BtcBridge => {
                todo!()
            }
            CanisterType::RuneBridge => {}
        }
    }

    /// Reinstall the EVM canister with default settings.
    async fn reinstall_evm_canister(
        &self,
        transaction_processing_interval: Option<Duration>,
    ) -> Result<()> {
        let init_data = evm_canister_init_data(
            self.canisters().signature_verification(),
            self.admin(),
            transaction_processing_interval,
        );
        let wasm = get_evm_testnet_canister_bytecode().await;
        self.reinstall_canister(self.canisters().evm(), wasm, (init_data,))
            .await?;

        Ok(())
    }

    /// Upgrades the EVM canister with default settings.
    async fn upgrade_evm_canister(&self) -> Result<()> {
        let wasm = get_evm_testnet_canister_bytecode().await;
        self.upgrade_canister(self.canisters().evm(), wasm, ())
            .await?;
        Ok(())
    }

    /// Upgrades the minter canister with default settings.
    async fn upgrade_minter_canister(&self) -> Result<()> {
        let wasm = get_icrc2_minter_canister_bytecode().await;
        self.upgrade_canister(self.canisters().icrc2_minter(), wasm, ())
            .await?;
        Ok(())
    }

    /// Reinstalls the icrc1 token canister with default settings.
    async fn reinstall_icrc1_canister(
        &self,
        token_canister: Principal,
        token_name: &str,
        initial_balances: Vec<(Account, Nat)>,
    ) -> Result<()> {
        let init_args = icrc_canister_default_init_args(self.admin(), token_name, initial_balances);
        let args = LedgerArgument::Init(init_args);
        let wasm = get_icrc1_token_canister_bytecode().await;
        self.reinstall_canister(token_canister, wasm, (args,))
            .await?;

        Ok(())
    }

    async fn reinstall_minter_canister(&self) -> Result<()> {
        eprintln!("reinstalling Minter canister");
        let init_data = minter_canister_init_data(self.admin(), self.canisters().evm());

        let wasm = get_icrc2_minter_canister_bytecode().await;
        self.reinstall_canister(self.canisters().icrc2_minter(), wasm, (init_data,))
            .await?;

        Ok(())
    }

    fn icrc_token_initial_balances(&self) -> Vec<(Account, Nat)>;
}

pub const ICRC1_TRANSFER_FEE: u64 = 10_000;
pub const ICRC1_INITIAL_BALANCE: u64 = 10u64.pow(18);

pub fn icrc_canister_default_init_args(
    caller: Principal,
    token_name: &str,
    initial_balances: Vec<(Account, Nat)>,
) -> InitArgs {
    InitArgs {
        minting_account: Account::from(caller),
        fee_collector_account: None,
        initial_balances,
        transfer_fee: Nat::from(ICRC1_TRANSFER_FEE),
        token_name: token_name.to_string(),
        token_symbol: "TKN".to_string(),
        metadata: vec![(
            "icrc1:name".to_string(),
            MetadataValue::Text("some random value".into()),
        )],
        archive_options: ArchiveOptions {
            trigger_threshold: 10,
            num_blocks_to_archive: 5,
            node_max_memory_size_bytes: None,
            max_message_size_bytes: None,
            controller_id: caller,
            cycles_for_archive_creation: None,
            max_transactions_per_response: None,
        },
        max_memo_length: None,
        feature_flags: Some(FeatureFlags { icrc2: true }),
        decimals: None,
        maximum_number_of_accounts: None,
        accounts_overflow_trim_quantity: None,
    }
}

pub fn minter_canister_init_data(owner: Principal, evm_principal: Principal) -> BridgeInitData {
    let mut rng = rand::thread_rng();
    let wallet = Wallet::new(&mut rng);
    BridgeInitData {
        owner,
        evm_principal,
        signing_strategy: SigningStrategy::Local {
            private_key: wallet.signer().to_bytes().into(),
        },
        log_settings: Some(LogSettings {
            enable_console: true,
            in_memory_records: None,
            log_filter: Some("trace".to_string()),
        }),
    }
}

pub fn evm_canister_init_data(
    signature_verification_principal: Principal,
    owner: Principal,
    transaction_processing_interval: Option<Duration>,
) -> EvmCanisterInitData {
    EvmCanisterInitData {
        signature_verification_principal,
        min_gas_price: 10_u64.into(),
        chain_id: CHAIN_ID,
        log_settings: Some(LogSettings {
            enable_console: true,
            in_memory_records: None,
            log_filter: Some("debug".to_string()),
        }),
        transaction_processing_interval,
        owner,
        ..Default::default()
    }
}

fn icrc1_ledger_init_data(minter_principal: Principal) -> LedgerArgument {
    let minting_account = Account {
        owner: minter_principal,
        subaccount: None,
    };
    let archive_options = ArchiveOptions {
        trigger_threshold: 10_000_000,
        num_blocks_to_archive: 1_000_000,
        node_max_memory_size_bytes: None,
        max_message_size_bytes: None,
        controller_id: Principal::anonymous(),
        cycles_for_archive_creation: None,
        max_transactions_per_response: None,
    };

    LedgerArgument::Init(InitArgs {
        minting_account,
        fee_collector_account: None,
        initial_balances: vec![],
        transfer_fee: Nat::from(10u32),
        decimals: None,
        token_name: "ckBtc".into(),
        token_symbol: "ckBtc".into(),
        metadata: vec![],
        archive_options,
        max_memo_length: Some(80),
        feature_flags: Some(FeatureFlags { icrc2: true }),
        maximum_number_of_accounts: None,
        accounts_overflow_trim_quantity: None,
    })
}

fn ck_btc_minter_init_data(ledger: Principal, kyt: Principal) -> MinterArg {
    MinterArg::Init(crate::utils::btc::InitArgs {
        btc_network: BtcNetwork::Mainnet,
        ecdsa_key_name: "master_ecdsa_public_key_fscpm-uiaaa-aaaaa-aaaap-yai".to_string(),
        retrieve_btc_min_amount: 100_000,
        ledger_id: ledger,
        max_time_in_queue_nanos: 100,
        min_confirmations: Some(12),
        mode: Mode::GeneralAvailability,
        kyt_fee: Some(2000),
        kyt_principal: Some(kyt),
    })
}

fn kyc_init_data(ck_btc_minter: Principal) -> LifecycleArg {
    LifecycleArg::InitArg(InitArg {
        minter_id: ck_btc_minter,
        maintainers: vec![alice()],
        mode: KytMode::AcceptAll,
    })
}

#[derive(Debug, Clone, Default)]
pub struct TestCanisters(HashMap<CanisterType, Principal>);

impl TestCanisters {
    pub fn token_1(&self) -> Principal {
        *self
            .0
            .get(&CanisterType::Token1)
            .expect("token_1 canister should be initialized (see `TestContext::new()`)")
    }

    pub fn token_2(&self) -> Principal {
        *self
            .0
            .get(&CanisterType::Token2)
            .expect("token_2 canister should be initialized (see `TestContext::new()`)")
    }

    pub fn evm(&self) -> Principal {
        *self
            .0
            .get(&CanisterType::Evm)
            .expect("evm canister should be initialized (see `TestContext::new()`)")
    }

    pub fn external_evm(&self) -> Principal {
        *self
            .0
            .get(&CanisterType::ExternalEvm)
            .expect("external evm canister should be initialized (see `TestContext::new()`)")
    }

    pub fn evm_rpc(&self) -> Principal {
        *self
            .0
            .get(&CanisterType::EvmRpcCanister)
            .expect("evm rpc canister should be initialized (see `TestContext::new()`)")
    }

    pub fn signature_verification(&self) -> Principal {
        *self
            .0
            .get(&CanisterType::Signature)
            .expect("signature canister should be initialized (see `TestContext::new()`)")
    }

    pub fn icrc2_minter(&self) -> Principal {
        *self
            .0
            .get(&CanisterType::Icrc2Minter)
            .expect("icrc2 minter canister should be initialized (see `TestContext::new()`)")
    }

    pub fn ck_erc20_minter(&self) -> Principal {
        *self
            .0
            .get(&CanisterType::CkErc20Minter)
            .expect("ck erc20 minter canister should be initialized (see `TestContext::new()`)")
    }

    pub fn ck_btc_minter(&self) -> Principal {
        *self
            .0
            .get(&CanisterType::CkBtcMinter)
            .expect("ckBTC minter canister should be initialized (see `TestContext::new()`)")
    }

    pub fn btc_mock(&self) -> Principal {
        *self
            .0
            .get(&CanisterType::Btc)
            .expect("bitcoin mock canister should be initialized (see `TestContext::new()`)")
    }

    pub fn icrc1_ledger(&self) -> Principal {
        *self
            .0
            .get(&CanisterType::Icrc1Ledger)
            .expect("icrc1 ledger canister should be initialized (see `TestContext::new()`)")
    }

    pub fn kyt(&self) -> Principal {
        *self
            .0
            .get(&CanisterType::Kyt)
            .expect("kyt canister should be initialized (see `TestContext::new()`)")
    }

    pub fn btc_bridge(&self) -> Principal {
        *self
            .0
            .get(&CanisterType::BtcBridge)
            .expect("bridge canister should be initialized (see `TestContext::new()`)")
    }

    pub fn rune_bridge(&self) -> Principal {
        *self
            .0
            .get(&CanisterType::RuneBridge)
            .expect("rune bridge canister should be initialized (see `TestContext::new()`)")
    }

    pub fn set(&mut self, canister_type: CanisterType, principal: Principal) {
        self.0.insert(canister_type, principal);
    }

    pub fn get(&self, canister_type: CanisterType) -> Option<Principal> {
        self.0.get(&canister_type).copied()
    }

    pub fn get_or_anonymous(&self, canister_type: CanisterType) -> Principal {
        self.0
            .get(&canister_type)
            .copied()
            .unwrap_or_else(Principal::anonymous)
    }
}

#[derive(Debug, Clone, Copy, PartialEq, Eq, Hash)]
pub enum CanisterType {
    Evm,
    EvmRpcCanister,
    ExternalEvm,
    Signature,
    Token1,
    Token2,
    Icrc2Minter,
    CkErc20Minter,
    Btc,
    CkBtcMinter,
    Kyt,
    Icrc1Ledger,
    BtcBridge,
    RuneBridge,
}

impl CanisterType {
    /// EVM and SignatureVerification.
    pub const EVM_TEST_SET: [CanisterType; 2] = [CanisterType::Evm, CanisterType::Signature];

    /// EVM, SignatureVerification, Minter and Token1.
    pub const ICRC2_MINTER_TEST_SET: [CanisterType; 4] = [
        CanisterType::Evm,
        CanisterType::Signature,
        CanisterType::Token1,
        CanisterType::Icrc2Minter,
    ];

    /// EVM, SignatureVerification, Minter, Spender and Token1.
    pub const EVM_MINTER_TEST_SET: [CanisterType; 4] = [
        CanisterType::Evm,
        CanisterType::ExternalEvm,
        CanisterType::Signature,
        CanisterType::CkErc20Minter,
    ];

    /// EVM, SignatureVerification, Minter, Spender and Token1.
    pub const EVM_MINTER_WITH_EVMRPC_TEST_SET: [CanisterType; 5] = [
        CanisterType::Evm,
        CanisterType::ExternalEvm,
        CanisterType::EvmRpcCanister,
        CanisterType::Signature,
        CanisterType::CkErc20Minter,
    ];

    pub const BTC_CANISTER_SET: [CanisterType; 4] = [
        CanisterType::Btc,
        CanisterType::CkBtcMinter,
        CanisterType::Kyt,
        CanisterType::Icrc1Ledger,
    ];

    pub const RUNE_CANISTER_SET: [CanisterType; 3] = [
        CanisterType::Evm,
        CanisterType::Signature,
        CanisterType::RuneBridge,
    ];

    pub async fn default_canister_wasm(&self) -> Vec<u8> {
        match self {
            CanisterType::Evm => get_evm_testnet_canister_bytecode().await,
            CanisterType::EvmRpcCanister => get_evm_rpc_canister_bytecode().await,
            CanisterType::ExternalEvm => get_evm_testnet_canister_bytecode().await,
            CanisterType::Signature => get_signature_verification_canister_bytecode().await,
            CanisterType::Token1 => get_icrc1_token_canister_bytecode().await,
            CanisterType::Token2 => get_icrc1_token_canister_bytecode().await,
            CanisterType::Icrc2Minter => get_icrc2_minter_canister_bytecode().await,
            CanisterType::CkErc20Minter => get_ck_erc20_minter_canister_bytecode().await,
            CanisterType::Btc => get_btc_canister_bytecode().await,
            CanisterType::CkBtcMinter => get_ck_btc_minter_canister_bytecode().await,
            CanisterType::Kyt => get_kyt_canister_bytecode().await,
            CanisterType::Icrc1Ledger => get_icrc1_token_canister_bytecode().await,
            CanisterType::BtcBridge => get_btc_bridge_canister_bytecode().await,
            CanisterType::RuneBridge => get_rune_bridge_canister_bytecode().await,
        }
    }
}<|MERGE_RESOLUTION|>--- conflicted
+++ resolved
@@ -3,16 +3,8 @@
 use std::collections::HashMap;
 use std::time::Duration;
 
-<<<<<<< HEAD
-use bridge_did::error::Result as McResult;
-use bridge_did::id256::Id256;
-use bridge_did::init::BridgeInitData;
-use bridge_did::order::SignedMintOrder;
-use bridge_did::reason::{ApproveAfterMint, Icrc2Burn};
-=======
 use bridge_utils::evm_link::{address_to_icrc_subaccount, EvmLink};
 use bridge_utils::{BFTBridge, FeeCharge, UUPSProxy, WrappedToken};
->>>>>>> ea59d92b
 use candid::utils::ArgumentEncoder;
 use candid::{Encode, Nat, Principal};
 use did::constant::EIP1559_INITIAL_BASE_FEE;
@@ -34,20 +26,11 @@
 use ic_log::LogSettings;
 use icrc2_minter::SigningStrategy;
 use icrc_client::IcrcCanisterClient;
-<<<<<<< HEAD
-use minter_contract_utils::build_data::{
-    BFT_BRIDGE_SMART_CONTRACT_CODE, FEE_CHARGE_SMART_CONTRACT_CODE, UUPS_PROXY_SMART_CONTRACT_CODE,
-};
-use minter_contract_utils::evm_link::{address_to_icrc_subaccount, EvmLink};
-use minter_contract_utils::fee_charge_api::{NATIVE_TOKEN_BALANCE, NATIVE_TOKEN_DEPOSIT};
-use minter_contract_utils::{bft_bridge_api, fee_charge_api, wrapped_token_api};
-=======
 use minter_did::error::Result as McResult;
 use minter_did::id256::Id256;
 use minter_did::init::InitData;
 use minter_did::order::SignedMintOrder;
 use minter_did::reason::{ApproveAfterMint, Icrc2Burn};
->>>>>>> ea59d92b
 use tokio::time::Instant;
 
 use super::utils::error::Result;
@@ -1011,7 +994,7 @@
         token_symbol: "TKN".to_string(),
         metadata: vec![(
             "icrc1:name".to_string(),
-            MetadataValue::Text("some random value".into()),
+            MetadataValue::Text(token_name.to_string()),
         )],
         archive_options: ArchiveOptions {
             trigger_threshold: 10,
