--- conflicted
+++ resolved
@@ -271,14 +271,9 @@
             .await?;
 
         let raw_client = self.client(self.canisters().icrc2_bridge(), self.admin_name());
-<<<<<<< HEAD
 
         raw_client
             .update::<_, ()>("set_bft_bridge_contract", (bridge_address.clone(),))
-=======
-        let _: () = raw_client
-            .update("set_bft_bridge_contract", (bridge_address.clone(),))
->>>>>>> 6fc06dcf
             .await?;
 
         Ok(bridge_address)
