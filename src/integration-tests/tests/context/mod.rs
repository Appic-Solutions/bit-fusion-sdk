--- conflicted
+++ resolved
@@ -551,11 +551,6 @@
         wallet: &Wallet<'_, SigningKey>,
         bridge: &H160,
         amount: u128,
-<<<<<<< HEAD
-        _operation_id: u32,
-        approve_minted_tokens: Option<ApproveMintedTokens>,
-=======
->>>>>>> 0a8c504c
         fee_payer: Option<H160>,
     ) -> Result<()> {
         let recipient_address = H160::from(wallet.address());
@@ -571,13 +566,7 @@
             amount: amount.into(),
             from_subaccount: None,
             icrc2_token_principal: self.canisters().token_1(),
-<<<<<<< HEAD
-            recipient_address: wallet.address().into(),
-
-            approve_minted_tokens,
-=======
             recipient_address,
->>>>>>> 0a8c504c
             fee_payer,
         };
 
