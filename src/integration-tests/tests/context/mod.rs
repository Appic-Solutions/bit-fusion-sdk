mod evm_rpc_canister;

use std::collections::HashMap;
use std::time::Duration;

use bridge_utils::evm_link::{address_to_icrc_subaccount, EvmLink};
use bridge_utils::{BFTBridge, FeeCharge, UUPSProxy, WrappedToken};
use candid::utils::ArgumentEncoder;
use candid::{Encode, Nat, Principal};
use did::constant::EIP1559_INITIAL_BASE_FEE;
use did::error::EvmError;
use did::init::EvmCanisterInitData;
use did::{NotificationInput, Transaction, TransactionReceipt, H160, H256, U256, U64};
use eth_signer::transaction::{SigningMethod, TransactionBuilder};
use eth_signer::{Signer, Wallet};
use ethers_core::k256::ecdsa::SigningKey;
use evm_canister_client::{CanisterClient, EvmCanisterClient};
use evm_rpc_canister::EvmRpcCanisterInitData;
use ic_exports::ic_kit::mock_principals::alice;
use ic_exports::icrc_types::icrc::generic_metadata_value::MetadataValue;
use ic_exports::icrc_types::icrc1::account::Account;
use ic_exports::icrc_types::icrc1_ledger::{
    ArchiveOptions, FeatureFlags, InitArgs, LedgerArgument,
};
use ic_exports::icrc_types::icrc2::approve::ApproveArgs;
use ic_log::LogSettings;
use icrc2_minter::SigningStrategy;
use icrc_client::IcrcCanisterClient;
use minter_did::error::Result as McResult;
use minter_did::id256::Id256;
use minter_did::init::InitData;
use minter_did::order::SignedMintOrder;
use minter_did::reason::{ApproveAfterMint, Icrc2Burn};
use tokio::time::Instant;

use super::utils::error::Result;
use crate::context::erc20_bridge_client::Erc20BridgeClient;
use crate::context::icrc2_bridge_client::Icrc2BridgeClient;
use crate::context::rune_bridge_client::RuneBridgeClient;
use crate::utils::btc::{BtcNetwork, InitArg, KytMode, LifecycleArg, MinterArg, Mode};
use crate::utils::error::TestError;
use crate::utils::wasm::*;
use crate::utils::{CHAIN_ID, EVM_PROCESSING_TRANSACTION_INTERVAL_FOR_TESTS};

pub const DEFAULT_GAS_PRICE: u128 = EIP1559_INITIAL_BASE_FEE * 2;

pub mod bridge_client;
pub mod erc20_bridge_client;
pub mod icrc2_bridge_client;
pub mod rune_bridge_client;

use alloy_sol_types::{SolCall, SolConstructor};

#[async_trait::async_trait]
pub trait TestContext {
    type Client: CanisterClient + Send + Sync;

    /// Returns principals for canisters in the context.
    fn canisters(&self) -> TestCanisters;

    /// Returns client for the canister.
    fn client(&self, canister: Principal, caller: &str) -> Self::Client;

    /// Returns principal by caller's name.
    fn principal_by_caller_name(&self, caller: &str) -> Principal;

    /// Principal to use for canisters initialization.
    fn admin(&self) -> Principal;

    /// Principal to use for canisters initialization.
    fn admin_name(&self) -> &str;

    /// Returns the base EVM LINK
    fn base_evm_link(&self) -> EvmLink {
        EvmLink::Ic(self.canisters().external_evm())
    }

    /// Returns client for the evm canister.
    fn evm_client(&self, caller: &str) -> EvmCanisterClient<Self::Client> {
        EvmCanisterClient::new(self.client(self.canisters().evm(), caller))
    }

    /// Returns client for the evm canister.
    fn icrc_minter_client(&self, caller: &str) -> Icrc2BridgeClient<Self::Client> {
        Icrc2BridgeClient::new(self.client(self.canisters().icrc2_minter(), caller))
    }

    fn erc_minter_client(&self, caller: &str) -> Erc20BridgeClient<Self::Client> {
        Erc20BridgeClient::new(self.client(self.canisters().ck_erc20_minter(), caller))
    }

    fn rune_bridge_client(&self, caller: &str) -> RuneBridgeClient<Self::Client> {
        RuneBridgeClient::new(self.client(self.canisters().rune_bridge(), caller))
    }

    /// Returns client for the ICRC token 1 canister.
    fn icrc_token_1_client(&self, caller: &str) -> IcrcCanisterClient<Self::Client> {
        IcrcCanisterClient::new(self.client(self.canisters().token_1(), caller))
    }

    /// Returns client for the ICRC token 2 canister.
    fn icrc_token_2_client(&self, caller: &str) -> IcrcCanisterClient<Self::Client> {
        IcrcCanisterClient::new(self.client(self.canisters().token_2(), caller))
    }

    /// Sends tx with notification to EVMc.
    async fn send_notification_tx(
        &self,
        user: &Wallet<SigningKey>,
        input: NotificationInput,
    ) -> Result<H256> {
        let address: H160 = user.address().into();
        let client = self.evm_client(self.admin_name());
        let account = client.account_basic(address.clone()).await?;

        let tx = self.signed_transaction(
            user,
            Some(address.clone()),
            account.nonce,
            0,
            input.encode().unwrap(),
        );

        Ok(client.send_raw_transaction(tx).await??)
    }

    /// Waits for transaction receipt.
    async fn wait_transaction_receipt(&self, hash: &H256) -> Result<Option<TransactionReceipt>> {
        let client = self.evm_client(self.admin_name());
        self.wait_transaction_receipt_on_evm(&client, hash).await
    }

    /// Waits for transaction receipt.
    async fn wait_transaction_receipt_on_evm(
        &self,
        evm_client: &EvmCanisterClient<Self::Client>,
        hash: &H256,
    ) -> Result<Option<TransactionReceipt>> {
        let tx_processing_interval = EVM_PROCESSING_TRANSACTION_INTERVAL_FOR_TESTS;
        let timeout = tx_processing_interval * 10;
        let start = Instant::now();
        let mut time_passed = Duration::ZERO;
        let mut receipt = None;
        while time_passed < timeout && receipt.is_none() {
            self.advance_time(tx_processing_interval).await;
            time_passed = Instant::now() - start;
            receipt = evm_client
                .eth_get_transaction_receipt(hash.clone())
                .await??;
        }
        Ok(receipt)
    }

    async fn advance_time(&self, time: Duration);

    /// Advances time by `duration` `times` times.
    async fn advance_by_times(&self, duration: Duration, times: u64) {
        for _ in 0..=times {
            self.advance_time(duration).await;
        }
    }

    /// Creates a new wallet with the EVM balance on it.
    async fn new_wallet(&self, balance: u128) -> Result<Wallet<'static, SigningKey>> {
        let wallet = {
            let mut rng = rand::thread_rng();
            Wallet::new(&mut rng)
        };
        let client = self.evm_client(self.admin_name());
        client
            .mint_native_tokens(wallet.address().into(), balance.into())
            .await??;

        self.advance_time(Duration::from_secs(2)).await;

        Ok(wallet)
    }

    /// Returns minter canister EVM address.
    async fn get_icrc_minter_canister_evm_address(&self, caller: &str) -> Result<H160> {
        let client = self.client(self.canisters().icrc2_minter(), caller);
        Ok(client
            .update::<_, McResult<H160>>("get_minter_canister_evm_address", ())
            .await??)
    }

    /// Creates contract in EVMc.
    async fn create_contract(
        &self,
        creator_wallet: &Wallet<'_, SigningKey>,
        input: Vec<u8>,
    ) -> Result<H160> {
        let evm_client = self.evm_client(self.admin_name());
        self.create_contract_on_evm(&evm_client, creator_wallet, input)
            .await
    }

    /// Creates contract on the given EVM.
    async fn create_contract_on_evm(
        &self,
        evm_client: &EvmCanisterClient<Self::Client>,
        creator_wallet: &Wallet<'_, SigningKey>,
        input: Vec<u8>,
    ) -> Result<H160> {
        let creator_address: H160 = creator_wallet.address().into();
        let nonce = evm_client
            .account_basic(creator_address.clone())
            .await
            .unwrap()
            .nonce;

        let create_contract_tx = self.signed_transaction(creator_wallet, None, nonce, 0, input);

        let hash = evm_client
            .send_raw_transaction(create_contract_tx)
            .await??;
        let receipt = self
            .wait_transaction_receipt_on_evm(evm_client, &hash)
            .await?
            .ok_or(TestError::Evm(EvmError::Internal(
                "transaction not processed".into(),
            )))?;

        if receipt.status != Some(U64::one()) {
            println!("tx status: {:?}", receipt.status);
            dbg!(&receipt);
            dbg!(&hex::encode(receipt.output.as_ref().unwrap_or(&vec![])));
            Err(TestError::Evm(EvmError::Internal(
                "contract creation failed".into(),
            )))
        } else {
            Ok(receipt.contract_address.expect(
                "contract creation transaction succeeded, but it doesn't contain the contract address",
            ))
        }
    }

    /// Crates BFTBridge contract in EVMc and registered it in minter canister
    async fn initialize_bft_bridge(&self, caller: &str, fee_charge_address: H160) -> Result<H160> {
        let minter_canister_address = self.get_icrc_minter_canister_evm_address(caller).await?;

        let client = self.evm_client(self.admin_name());
        client
            .mint_native_tokens(minter_canister_address.clone(), u64::MAX.into())
            .await??;
        self.advance_time(Duration::from_secs(2)).await;

        let bridge_address = self
            .initialize_bft_bridge_with_minter(
                &self.new_wallet(u64::MAX.into()).await?,
                minter_canister_address,
                Some(fee_charge_address),
                true,
            )
            .await?;

        let raw_client = self.client(self.canisters().icrc2_minter(), self.admin_name());
        raw_client
            .update("set_bft_bridge_contract", (bridge_address.clone(),))
            .await?;

        Ok(bridge_address)
    }

    /// Creates BFTBridge contract in EVMC and registered it in minter canister
    async fn initialize_bft_bridge_with_minter(
        &self,
        wallet: &Wallet<'_, SigningKey>,
        minter_canister_address: H160,
        fee_charge_address: Option<H160>,
        is_wrapped: bool,
    ) -> Result<H160> {
        let mut bridge_input = BFTBridge::BYTECODE.to_vec();
        let constructor = BFTBridge::constructorCall {}.abi_encode();
        bridge_input.extend_from_slice(&constructor);

        let bridge_address = self
            .create_contract(wallet, bridge_input.clone())
            .await
            .unwrap();

        let init_data = BFTBridge::initializeCall {
            minterAddress: minter_canister_address.into(),
            feeChargeAddress: fee_charge_address.unwrap_or_default().into(),
            _isWrappedSide: is_wrapped,
        }
        .abi_encode();

        let mut proxy_input = UUPSProxy::BYTECODE.to_vec();
        let constructor = UUPSProxy::constructorCall {
            _implementation: bridge_address.into(),
            _data: init_data.into(),
        }
        .abi_encode();
        proxy_input.extend_from_slice(&constructor);

        let proxy_address = self.create_contract(wallet, proxy_input).await.unwrap();

        println!("proxy_address: {}", proxy_address);

        Ok(proxy_address)
    }

    async fn initialize_fee_charge_contract(
        &self,
        wallet: &Wallet<'_, SigningKey>,
        minter_canister_addresses: &[H160],
    ) -> Result<H160> {
        let evm = self.evm_client(self.admin_name());
        self.initialize_fee_charge_contract_on_evm(&evm, wallet, minter_canister_addresses)
            .await
    }

    async fn initialize_fee_charge_contract_on_evm(
        &self,
        evm: &EvmCanisterClient<Self::Client>,
        wallet: &Wallet<'_, SigningKey>,
        minter_canister_addresses: &[H160],
    ) -> Result<H160> {
        let minter_canister_addresses = minter_canister_addresses
            .iter()
            .map(|addr| addr.clone().into())
            .collect();

        let mut fee_charge_input = FeeCharge::BYTECODE.to_vec();

        let input = FeeCharge::constructorCall {
            canChargeFee: minter_canister_addresses,
        }
        .abi_encode();

        fee_charge_input.extend_from_slice(&input);

        let fee_charge_address = self
            .create_contract_on_evm(evm, wallet, fee_charge_input.clone())
            .await
            .unwrap();

        Ok(fee_charge_address)
    }

    #[allow(clippy::too_many_arguments)]
    async fn burn_erc_20_tokens_raw(
        &self,
        evm_client: &EvmCanisterClient<Self::Client>,
        wallet: &Wallet<'_, SigningKey>,
        from_token: &H160,
        to_token_id: &[u8],
        recipient: Vec<u8>,
        bridge: &H160,
        amount: u128,
    ) -> Result<(u32, H256)> {
        let amount: U256 = amount.into();

        let input = WrappedToken::approveCall {
            spender: bridge.clone().into(),
            value: amount.clone().into(),
        }
        .abi_encode();

        let results = self
            .call_contract_on_evm(evm_client, wallet, &from_token.clone(), input, 0)
            .await?;
        let output = results.1.output.unwrap();
        let decoded_output = WrappedToken::approveCall::abi_decode_returns(&output, true).unwrap();

        assert!(decoded_output._0);

        println!("Burning src tokens using BftBridge");
<<<<<<< HEAD

        let input = BFTBridge::burnCall {
            amount: amount.into(),
            fromERC20: from_token.clone().into(),
            recipientID: recipient.into(),
        }
        .abi_encode();
=======
        let input = bft_bridge_api::BURN
            .encode_input(&[
                Token::Uint(amount),
                Token::Address(from_token.0),
                Token::FixedBytes(to_token_id.to_vec()),
                Token::Bytes(recipient),
            ])
            .unwrap();
>>>>>>> 94e34d67

        let (tx_hash, receipt) = self
            .call_contract_on_evm(evm_client, wallet, bridge, input, 0)
            .await?;

        let decoded_output =
            BFTBridge::burnCall::abi_decode_returns(&receipt.output.clone().unwrap(), true)
                .unwrap();

        if receipt.status != Some(U64::one()) {
            return Err(TestError::Generic(format!(
                "Burn transaction failed: {decoded_output:?} -- {receipt:?}, -- {}",
                String::from_utf8_lossy(receipt.output.as_ref().unwrap())
            )));
        }

        let operation_id = decoded_output._0;
        Ok((operation_id, tx_hash))
    }

    #[allow(clippy::too_many_arguments)]
    async fn burn_erc_20_tokens(
        &self,
        evm_client: &EvmCanisterClient<Self::Client>,
        wallet: &Wallet<'_, SigningKey>,
        from_token: &H160,
        to_token_id: &[u8],
        recipient: Id256,
        bridge: &H160,
        amount: u128,
    ) -> Result<(u32, H256)> {
        self.burn_erc_20_tokens_raw(
            evm_client,
            wallet,
            from_token,
            to_token_id,
            recipient.0.to_vec(),
            bridge,
            amount,
        )
        .await
    }

    /// Current native token balance on user's deposit inside the BftBridge.
    async fn native_token_deposit_balance(
        &self,
        evm_client: &EvmCanisterClient<Self::Client>,
        fee_charge: H160,
        user: H160,
    ) -> U256 {
        let input = FeeCharge::nativeTokenBalanceCall {
            user: user.clone().into(),
        }
        .abi_encode();
        let response = evm_client
            .eth_call(
                Some(user),
                Some(fee_charge),
                None,
                3_000_000,
                None,
                Some(input.into()),
            )
            .await
            .unwrap()
            .unwrap();

        let balance = FeeCharge::nativeTokenBalanceCall::abi_decode_returns(
            &hex::decode(response.trim_start_matches("0x")).unwrap(),
            true,
        )
        .unwrap()
        .balance
        .into();

        balance
    }

    /// Deposit native tokens to BftBridge to pay mint fee.
    async fn native_token_deposit(
        &self,
        evm_client: &EvmCanisterClient<Self::Client>,
        fee_charge: H160,
        user_wallet: &Wallet<'static, SigningKey>,
        sender_ids: &[Id256],
        amount: u128,
    ) -> Result<U256> {
        let sender_ids = sender_ids.iter().map(|id| id.0.into()).collect();

        let input = FeeCharge::nativeTokenDepositCall {
            approvedSenderIDs: sender_ids,
        }
        .abi_encode();

        let receipt = self
            .call_contract_on_evm(evm_client, user_wallet, &fee_charge, input, amount)
            .await?
            .1;

        let new_balance = FeeCharge::nativeTokenDepositCall::abi_decode_returns(
            receipt.output.as_ref().unwrap(),
            true,
        )
        .unwrap()
        .balance;

        Ok(new_balance.into())
    }

    /// Returns a signed transaction from the given `wallet`.
    fn signed_transaction(
        &self,
        wallet: &Wallet<SigningKey>,
        to: Option<H160>,
        nonce: U256,
        value: u128,
        input: Vec<u8>,
    ) -> Transaction {
        let address = wallet.address();
        TransactionBuilder {
            from: &address.into(),
            to,
            nonce,
            value: value.into(),
            gas: 5_000_000u64.into(),
            gas_price: Some(DEFAULT_GAS_PRICE.into()),
            input,
            signature: SigningMethod::SigningKey(wallet.signer()),
            chain_id: CHAIN_ID,
        }
        .calculate_hash_and_build()
        .unwrap()
    }

    /// Calls contract in EVMc.
    async fn call_contract(
        &self,
        wallet: &Wallet<'_, SigningKey>,
        contract: &H160,
        input: Vec<u8>,
        amount: u128,
    ) -> Result<(H256, TransactionReceipt)> {
        let evm_client = self.evm_client(self.admin_name());
        self.call_contract_on_evm(&evm_client, wallet, contract, input, amount)
            .await
    }

    /// Calls contract in the evm_client.
    async fn call_contract_on_evm(
        &self,
        evm_client: &EvmCanisterClient<Self::Client>,
        wallet: &Wallet<'_, SigningKey>,
        contract: &H160,
        input: Vec<u8>,
        amount: u128,
    ) -> Result<(H256, TransactionReceipt)> {
        let from: H160 = wallet.address().into();
        let nonce = evm_client.account_basic(from.clone()).await?.nonce;

        let call_tx = self.signed_transaction(wallet, Some(contract.clone()), nonce, amount, input);

        let hash = evm_client.send_raw_transaction(call_tx).await??;
        let receipt = self
            .wait_transaction_receipt_on_evm(evm_client, &hash)
            .await?
            .ok_or(TestError::Evm(EvmError::Internal(
                "transaction not processed".into(),
            )))?;

        if receipt.status != Some(U64::one()) {
            println!("tx status: {:?}", receipt.status);
            dbg!(&receipt);
            dbg!(&hex::encode(receipt.output.as_ref().unwrap_or(&vec![])));
        }

        Ok((hash, receipt))
    }

    /// Creates wrapped token in EVMc by calling `BFTBridge:::deploy_wrapped_token()`.
    async fn create_wrapped_token(
        &self,
        wallet: &Wallet<'_, SigningKey>,
        bft_bridge: &H160,
        base_token_id: Id256,
    ) -> Result<H160> {
        let input = BFTBridge::deployERC20Call {
            name: "Wrapper".into(),
            symbol: "WPT".into(),
            baseTokenID: base_token_id.0.into(),
        }
        .abi_encode();
        println!("input: {:?}", input);

        let (_hash, receipt) = self.call_contract(wallet, bft_bridge, input, 0).await?;

<<<<<<< HEAD
        println!("receipt: {:?}", receipt);
        let output = receipt.output.as_ref().unwrap();

        let address = BFTBridge::deployERC20Call::abi_decode_returns(output, true)
            .unwrap()
            ._0;

        Ok(address.into())
=======
        let token_address = bft_bridge_api::DEPLOY_WRAPPED_TOKEN
            .decode_output(&output)
            .unwrap()[0]
            .clone()
            .into_address()
            .unwrap();
        println!(
            "Deployed Wrapped token on block {} with address {token_address}",
            results.1.block_number
        );

        Ok(token_address.into())
>>>>>>> 94e34d67
    }

    /// Burns ICRC-2 token 1 and creates according mint order.
    #[allow(clippy::too_many_arguments)]
    async fn burn_icrc2(
        &self,
        caller: &str,
        wallet: &Wallet<'_, SigningKey>,
        bridge: &H160,
        erc20_token_address: &H160,
        amount: u128,
        fee_payer: Option<H160>,
        approve_after_mint: Option<ApproveAfterMint>,
    ) -> Result<()> {
        let recipient_address = H160::from(wallet.address());
        self.approve_icrc2_burn(
            caller,
            &recipient_address,
            amount + ICRC1_TRANSFER_FEE as u128,
        )
        .await?;

        let reason = Icrc2Burn {
            sender: self.principal_by_caller_name(caller),
            amount: amount.into(),
            from_subaccount: None,
            icrc2_token_principal: self.canisters().token_1(),
            erc20_token_address: erc20_token_address.clone(),
            recipient_address,
            fee_payer,
            approve_after_mint,
        };

        let encoded_reason = Encode!(&reason).unwrap();

        let input = BFTBridge::notifyMinterCall {
            notificationType: Default::default(),
            userData: encoded_reason.into(),
        }
        .abi_encode();

        let _receipt = self
            .call_contract(wallet, bridge, input, 0)
            .await
            .map(|(_, receipt)| receipt)?;

        Ok(())
    }

    /// Approves burning of ICRC-2 token.
    async fn approve_icrc2_burn(&self, caller: &str, recipient: &H160, amount: u128) -> Result<()> {
        let client = self.icrc_token_1_client(caller);

        let subaccount = Some(address_to_icrc_subaccount(&recipient.0));
        let minter_canister = Account {
            owner: self.canisters().icrc2_minter(),
            subaccount,
        };

        let approve_args = ApproveArgs {
            from_subaccount: None,
            spender: minter_canister,
            amount: amount.into(),
            expected_allowance: None,
            expires_at: None,
            fee: None,
            memo: None,
            created_at_time: None,
        };

        client.icrc2_approve(approve_args).await?.unwrap();
        Ok(())
    }

    /// Mints ERC-20 token with the order.
    async fn mint_erc_20_with_order(
        &self,
        wallet: &Wallet<'_, SigningKey>,
        bridge: &H160,
        order: SignedMintOrder,
    ) -> Result<TransactionReceipt> {
        let input = BFTBridge::mintCall {
            encodedOrder: order.0.to_vec().into(),
        }
        .abi_encode();

        self.call_contract(wallet, bridge, input, 0)
            .await
            .map(|(_, receipt)| receipt)
    }

    /// Returns ERC-20 balance.
    async fn check_erc20_balance(
        &self,
        token: &H160,
        wallet: &Wallet<'_, SigningKey>,
        address: Option<&H160>,
    ) -> Result<u128> {
        let evm_client = self.evm_client(self.admin_name());
        self.check_erc20_balance_on_evm(&evm_client, token, wallet, address)
            .await
    }

    /// Returns ERC-20 balance on the given evm.
    async fn check_erc20_balance_on_evm(
        &self,
        evm_client: &EvmCanisterClient<Self::Client>,
        token: &H160,
        wallet: &Wallet<'_, SigningKey>,
        address: Option<&H160>,
    ) -> Result<u128> {
        let account = address.cloned().unwrap_or_else(|| wallet.address().into());
        let input = WrappedToken::balanceOfCall {
            account: account.into(),
        }
        .abi_encode();

        let results = self
            .call_contract_on_evm(evm_client, wallet, token, input, 0)
            .await?;
        let output = results.1.output.unwrap();
        println!("output: {:?}", hex::encode(&output));

        let balance = WrappedToken::balanceOfCall::abi_decode_returns(&output, true)
            .unwrap()
            ._0;
        Ok(balance.to())
    }

    /// Creates an empty canister with cycles on it's balance.
    async fn create_canister(&self) -> Result<Principal>;

    async fn create_canister_with_id(&self, id: Principal) -> Result<Principal>;

    /// Installs the `wasm` code to the `canister` with the given init `args`.
    async fn install_canister(
        &self,
        canister: Principal,
        wasm: Vec<u8>,
        args: impl ArgumentEncoder + Send,
    ) -> Result<()>;

    /// Reinstalls the canister.
    async fn reinstall_canister(
        &self,
        canister: Principal,
        wasm: Vec<u8>,
        args: impl ArgumentEncoder + Send,
    ) -> Result<()>;

    /// Upgrades the canister.
    async fn upgrade_canister(
        &self,
        canister: Principal,
        wasm: Vec<u8>,
        args: impl ArgumentEncoder + Send,
    ) -> Result<()>;

    /// Installs code to test context's canister with the given type.
    /// If the canister depends on not-created canister, Principal::anonymous() is used.
    async fn install_default_canister(&self, canister_type: CanisterType) {
        let wasm = canister_type.default_canister_wasm().await;
        match canister_type {
            CanisterType::Evm => {
                println!("Installing default EVM canister...");
                let signature_canister = self.canisters().get_or_anonymous(CanisterType::Signature);
                let init_data = evm_canister_init_data(
                    signature_canister,
                    self.admin(),
                    Some(EVM_PROCESSING_TRANSACTION_INTERVAL_FOR_TESTS),
                );
                self.install_canister(self.canisters().evm(), wasm, (init_data,))
                    .await
                    .unwrap();
            }
            CanisterType::ExternalEvm => {
                println!("Installing external EVM canister...");
                let signature_canister = self.canisters().get_or_anonymous(CanisterType::Signature);
                let init_data = evm_canister_init_data(
                    signature_canister,
                    self.admin(),
                    Some(EVM_PROCESSING_TRANSACTION_INTERVAL_FOR_TESTS),
                );
                self.install_canister(self.canisters().external_evm(), wasm, (init_data,))
                    .await
                    .unwrap();
            }
            CanisterType::EvmRpcCanister => {
                println!(
                    "Installing default EVM RPC canister {}...",
                    self.canisters().evm_rpc()
                );
                let init_data = EvmRpcCanisterInitData { nodesInSubnet: 1 };
                self.install_canister(self.canisters().evm_rpc(), wasm, (init_data,))
                    .await
                    .unwrap();

                let client = self.client(self.canisters().evm_rpc(), self.admin_name());

                let res = client
                    .update::<_, bool>(
                        "authorize",
                        (self.admin(), evm_rpc_canister::Auth::RegisterProvider),
                    )
                    .await
                    .expect("authorize failed");
                assert!(res, "authorize failed");
                let hostname = format!(
                    "https://127.0.0.1:8002/?canisterId={}",
                    self.canisters().external_evm()
                );
                println!("EVM-RPC provider hostname: {hostname}");
                // configure the EVM RPC canister provider
                let args = evm_rpc_canister::RegisterProviderArgs {
                    chainId: CHAIN_ID,
                    hostname,
                    credentialPath: "".to_string(),
                    cyclesPerCall: 1,
                    cyclesPerMessageByte: 1,
                    credentialsHeaders: None,
                };

                client
                    .update::<_, u64>("registerProvider", (args,))
                    .await
                    .expect("registerProvider failed");
            }
            CanisterType::Signature => {
                println!("Installing default Signature canister...");
                let possible_canisters = [CanisterType::Evm, CanisterType::ExternalEvm];
                let init_data = possible_canisters
                    .into_iter()
                    .filter_map(|canister_type| self.canisters().get(canister_type))
                    .collect::<Vec<_>>();

                self.install_canister(
                    self.canisters().signature_verification(),
                    wasm,
                    (init_data,),
                )
                .await
                .unwrap();
            }
            CanisterType::Token1 => {
                println!("Installing default Token1 canister...");
                let init_balances = self.icrc_token_initial_balances();
                let init_data =
                    icrc_canister_default_init_args(self.admin(), "Tokenium", init_balances);
                self.install_canister(
                    self.canisters().token_1(),
                    wasm,
                    (LedgerArgument::Init(init_data),),
                )
                .await
                .unwrap();
            }
            CanisterType::Token2 => {
                println!("Installing default Token2 canister...");
                let init_balances = self.icrc_token_initial_balances();
                let init_data =
                    icrc_canister_default_init_args(self.admin(), "Tokenium 2", init_balances);
                self.install_canister(
                    self.canisters().token_2(),
                    wasm,
                    (LedgerArgument::Init(init_data),),
                )
                .await
                .unwrap();
            }
            CanisterType::Icrc2Minter => {
                println!("Installing default Minter canister...");
                let evm_canister = self.canisters().get_or_anonymous(CanisterType::Evm);
                let init_data = minter_canister_init_data(self.admin(), evm_canister);
                self.install_canister(self.canisters().icrc2_minter(), wasm, (init_data,))
                    .await
                    .unwrap();

                // Wait for initialization of the Minter canister parameters.
                self.advance_time(Duration::from_secs(2)).await;
            }
            CanisterType::Icrc1Ledger => {
                println!("Installing default ICRC1 ledger canister...");
                let init_data = icrc1_ledger_init_data(self.canisters().ck_btc_minter());
                self.install_canister(self.canisters().icrc1_ledger(), wasm, (init_data,))
                    .await
                    .unwrap();
            }
            CanisterType::CkBtcMinter => {
                println!("Installing default ckBTC minter canister...");
                let init_data = ck_btc_minter_init_data(
                    self.canisters().icrc1_ledger(),
                    self.canisters().kyt(),
                );
                self.install_canister(self.canisters().ck_btc_minter(), wasm, (init_data,))
                    .await
                    .unwrap();
            }
            CanisterType::Btc => {
                println!("Installing default mock ckBTC canister...");
                todo!()
            }
            CanisterType::Kyt => {
                println!("Installing default KYT canister...");
                let init_data = kyc_init_data(self.canisters().ck_btc_minter());
                self.install_canister(self.canisters().kyt(), wasm, (init_data,))
                    .await
                    .unwrap();
            }
            CanisterType::CkErc20Minter => {
                let evm_canister = self.canisters().evm();
                let init_data = erc20_minter::state::Settings {
                    base_evm_link: self.base_evm_link(),
                    wrapped_evm_link: EvmLink::Ic(evm_canister),
                    signing_strategy: SigningStrategy::Local {
                        private_key: rand::random(),
                    },
                    log_settings: Some(LogSettings {
                        enable_console: true,
                        in_memory_records: None,
                        log_filter: Some("trace".to_string()),
                    }),
                };
                self.install_canister(self.canisters().ck_erc20_minter(), wasm, (init_data,))
                    .await
                    .unwrap();
            }
            CanisterType::BtcBridge => {
                todo!()
            }
            CanisterType::RuneBridge => {}
        }
    }

    /// Reinstall the EVM canister with default settings.
    async fn reinstall_evm_canister(
        &self,
        transaction_processing_interval: Option<Duration>,
    ) -> Result<()> {
        let init_data = evm_canister_init_data(
            self.canisters().signature_verification(),
            self.admin(),
            transaction_processing_interval,
        );
        let wasm = get_evm_testnet_canister_bytecode().await;
        self.reinstall_canister(self.canisters().evm(), wasm, (init_data,))
            .await?;

        Ok(())
    }

    /// Upgrades the EVM canister with default settings.
    async fn upgrade_evm_canister(&self) -> Result<()> {
        let wasm = get_evm_testnet_canister_bytecode().await;
        self.upgrade_canister(self.canisters().evm(), wasm, ())
            .await?;
        Ok(())
    }

    /// Upgrades the minter canister with default settings.
    async fn upgrade_minter_canister(&self) -> Result<()> {
        let wasm = get_icrc2_minter_canister_bytecode().await;
        self.upgrade_canister(self.canisters().icrc2_minter(), wasm, ())
            .await?;
        Ok(())
    }

    /// Reinstalls the icrc1 token canister with default settings.
    async fn reinstall_icrc1_canister(
        &self,
        token_canister: Principal,
        token_name: &str,
        initial_balances: Vec<(Account, Nat)>,
    ) -> Result<()> {
        let init_args = icrc_canister_default_init_args(self.admin(), token_name, initial_balances);
        let args = LedgerArgument::Init(init_args);
        let wasm = get_icrc1_token_canister_bytecode().await;
        self.reinstall_canister(token_canister, wasm, (args,))
            .await?;

        Ok(())
    }

    async fn reinstall_minter_canister(&self) -> Result<()> {
        eprintln!("reinstalling Minter canister");
        let init_data = minter_canister_init_data(self.admin(), self.canisters().evm());

        let wasm = get_icrc2_minter_canister_bytecode().await;
        self.reinstall_canister(self.canisters().icrc2_minter(), wasm, (init_data,))
            .await?;

        Ok(())
    }

    fn icrc_token_initial_balances(&self) -> Vec<(Account, Nat)>;
}

pub const ICRC1_TRANSFER_FEE: u64 = 10_000;
pub const ICRC1_INITIAL_BALANCE: u64 = 10u64.pow(18);

pub fn icrc_canister_default_init_args(
    caller: Principal,
    token_name: &str,
    initial_balances: Vec<(Account, Nat)>,
) -> InitArgs {
    InitArgs {
        minting_account: Account::from(caller),
        fee_collector_account: None,
        initial_balances,
        transfer_fee: Nat::from(ICRC1_TRANSFER_FEE),
        token_name: token_name.to_string(),
        token_symbol: "TKN".to_string(),
        metadata: vec![(
            "icrc1:name".to_string(),
            MetadataValue::Text(token_name.to_string()),
        )],
        archive_options: ArchiveOptions {
            trigger_threshold: 10,
            num_blocks_to_archive: 5,
            node_max_memory_size_bytes: None,
            max_message_size_bytes: None,
            controller_id: caller,
            cycles_for_archive_creation: None,
            max_transactions_per_response: None,
        },
        max_memo_length: None,
        feature_flags: Some(FeatureFlags { icrc2: true }),
        decimals: None,
        maximum_number_of_accounts: None,
        accounts_overflow_trim_quantity: None,
    }
}

pub fn minter_canister_init_data(owner: Principal, evm_principal: Principal) -> InitData {
    let mut rng = rand::thread_rng();
    let wallet = Wallet::new(&mut rng);
    InitData {
        owner,
        evm_principal,
        signing_strategy: SigningStrategy::Local {
            private_key: wallet.signer().to_bytes().into(),
        },
        log_settings: Some(LogSettings {
            enable_console: true,
            in_memory_records: None,
            log_filter: Some("trace".to_string()),
        }),
    }
}

pub fn evm_canister_init_data(
    signature_verification_principal: Principal,
    owner: Principal,
    transaction_processing_interval: Option<Duration>,
) -> EvmCanisterInitData {
    EvmCanisterInitData {
        signature_verification_principal,
        min_gas_price: 10_u64.into(),
        chain_id: CHAIN_ID,
        log_settings: Some(LogSettings {
            enable_console: true,
            in_memory_records: None,
            log_filter: Some("debug".to_string()),
        }),
        transaction_processing_interval,
        owner,
        ..Default::default()
    }
}

fn icrc1_ledger_init_data(minter_principal: Principal) -> LedgerArgument {
    let minting_account = Account {
        owner: minter_principal,
        subaccount: None,
    };
    let archive_options = ArchiveOptions {
        trigger_threshold: 10_000_000,
        num_blocks_to_archive: 1_000_000,
        node_max_memory_size_bytes: None,
        max_message_size_bytes: None,
        controller_id: Principal::anonymous(),
        cycles_for_archive_creation: None,
        max_transactions_per_response: None,
    };

    LedgerArgument::Init(InitArgs {
        minting_account,
        fee_collector_account: None,
        initial_balances: vec![],
        transfer_fee: Nat::from(10u32),
        decimals: None,
        token_name: "ckBtc".into(),
        token_symbol: "ckBtc".into(),
        metadata: vec![],
        archive_options,
        max_memo_length: Some(80),
        feature_flags: Some(FeatureFlags { icrc2: true }),
        maximum_number_of_accounts: None,
        accounts_overflow_trim_quantity: None,
    })
}

fn ck_btc_minter_init_data(ledger: Principal, kyt: Principal) -> MinterArg {
    MinterArg::Init(crate::utils::btc::InitArgs {
        btc_network: BtcNetwork::Mainnet,
        ecdsa_key_name: "master_ecdsa_public_key_fscpm-uiaaa-aaaaa-aaaap-yai".to_string(),
        retrieve_btc_min_amount: 100_000,
        ledger_id: ledger,
        max_time_in_queue_nanos: 100,
        min_confirmations: Some(12),
        mode: Mode::GeneralAvailability,
        kyt_fee: Some(2000),
        kyt_principal: Some(kyt),
    })
}

fn kyc_init_data(ck_btc_minter: Principal) -> LifecycleArg {
    LifecycleArg::InitArg(InitArg {
        minter_id: ck_btc_minter,
        maintainers: vec![alice()],
        mode: KytMode::AcceptAll,
    })
}

#[derive(Debug, Clone, Default)]
pub struct TestCanisters(HashMap<CanisterType, Principal>);

impl TestCanisters {
    pub fn token_1(&self) -> Principal {
        *self
            .0
            .get(&CanisterType::Token1)
            .expect("token_1 canister should be initialized (see `TestContext::new()`)")
    }

    pub fn token_2(&self) -> Principal {
        *self
            .0
            .get(&CanisterType::Token2)
            .expect("token_2 canister should be initialized (see `TestContext::new()`)")
    }

    pub fn evm(&self) -> Principal {
        *self
            .0
            .get(&CanisterType::Evm)
            .expect("evm canister should be initialized (see `TestContext::new()`)")
    }

    pub fn external_evm(&self) -> Principal {
        *self
            .0
            .get(&CanisterType::ExternalEvm)
            .expect("external evm canister should be initialized (see `TestContext::new()`)")
    }

    pub fn evm_rpc(&self) -> Principal {
        *self
            .0
            .get(&CanisterType::EvmRpcCanister)
            .expect("evm rpc canister should be initialized (see `TestContext::new()`)")
    }

    pub fn signature_verification(&self) -> Principal {
        *self
            .0
            .get(&CanisterType::Signature)
            .expect("signature canister should be initialized (see `TestContext::new()`)")
    }

    pub fn icrc2_minter(&self) -> Principal {
        *self
            .0
            .get(&CanisterType::Icrc2Minter)
            .expect("icrc2 minter canister should be initialized (see `TestContext::new()`)")
    }

    pub fn ck_erc20_minter(&self) -> Principal {
        *self
            .0
            .get(&CanisterType::CkErc20Minter)
            .expect("ck erc20 minter canister should be initialized (see `TestContext::new()`)")
    }

    pub fn ck_btc_minter(&self) -> Principal {
        *self
            .0
            .get(&CanisterType::CkBtcMinter)
            .expect("ckBTC minter canister should be initialized (see `TestContext::new()`)")
    }

    pub fn btc_mock(&self) -> Principal {
        *self
            .0
            .get(&CanisterType::Btc)
            .expect("bitcoin mock canister should be initialized (see `TestContext::new()`)")
    }

    pub fn icrc1_ledger(&self) -> Principal {
        *self
            .0
            .get(&CanisterType::Icrc1Ledger)
            .expect("icrc1 ledger canister should be initialized (see `TestContext::new()`)")
    }

    pub fn kyt(&self) -> Principal {
        *self
            .0
            .get(&CanisterType::Kyt)
            .expect("kyt canister should be initialized (see `TestContext::new()`)")
    }

    pub fn btc_bridge(&self) -> Principal {
        *self
            .0
            .get(&CanisterType::BtcBridge)
            .expect("bridge canister should be initialized (see `TestContext::new()`)")
    }

    pub fn rune_bridge(&self) -> Principal {
        *self
            .0
            .get(&CanisterType::RuneBridge)
            .expect("rune bridge canister should be initialized (see `TestContext::new()`)")
    }

    pub fn set(&mut self, canister_type: CanisterType, principal: Principal) {
        self.0.insert(canister_type, principal);
    }

    pub fn get(&self, canister_type: CanisterType) -> Option<Principal> {
        self.0.get(&canister_type).copied()
    }

    pub fn get_or_anonymous(&self, canister_type: CanisterType) -> Principal {
        self.0
            .get(&canister_type)
            .copied()
            .unwrap_or_else(Principal::anonymous)
    }
}

#[derive(Debug, Clone, Copy, PartialEq, Eq, Hash)]
pub enum CanisterType {
    Evm,
    EvmRpcCanister,
    ExternalEvm,
    Signature,
    Token1,
    Token2,
    Icrc2Minter,
    CkErc20Minter,
    Btc,
    CkBtcMinter,
    Kyt,
    Icrc1Ledger,
    BtcBridge,
    RuneBridge,
}

impl CanisterType {
    /// EVM and SignatureVerification.
    pub const EVM_TEST_SET: [CanisterType; 2] = [CanisterType::Evm, CanisterType::Signature];

    /// EVM, SignatureVerification, Minter and Token1.
    pub const ICRC2_MINTER_TEST_SET: [CanisterType; 4] = [
        CanisterType::Evm,
        CanisterType::Signature,
        CanisterType::Token1,
        CanisterType::Icrc2Minter,
    ];

    /// EVM, SignatureVerification, Minter, Spender and Token1.
    pub const EVM_MINTER_TEST_SET: [CanisterType; 4] = [
        CanisterType::Evm,
        CanisterType::ExternalEvm,
        CanisterType::Signature,
        CanisterType::CkErc20Minter,
    ];

    /// EVM, SignatureVerification, Minter, Spender and Token1.
    pub const EVM_MINTER_WITH_EVMRPC_TEST_SET: [CanisterType; 5] = [
        CanisterType::Evm,
        CanisterType::ExternalEvm,
        CanisterType::EvmRpcCanister,
        CanisterType::Signature,
        CanisterType::CkErc20Minter,
    ];

    pub const BTC_CANISTER_SET: [CanisterType; 4] = [
        CanisterType::Btc,
        CanisterType::CkBtcMinter,
        CanisterType::Kyt,
        CanisterType::Icrc1Ledger,
    ];

    pub const RUNE_CANISTER_SET: [CanisterType; 3] = [
        CanisterType::Evm,
        CanisterType::Signature,
        CanisterType::RuneBridge,
    ];

    pub async fn default_canister_wasm(&self) -> Vec<u8> {
        match self {
            CanisterType::Evm => get_evm_testnet_canister_bytecode().await,
            CanisterType::EvmRpcCanister => get_evm_rpc_canister_bytecode().await,
            CanisterType::ExternalEvm => get_evm_testnet_canister_bytecode().await,
            CanisterType::Signature => get_signature_verification_canister_bytecode().await,
            CanisterType::Token1 => get_icrc1_token_canister_bytecode().await,
            CanisterType::Token2 => get_icrc1_token_canister_bytecode().await,
            CanisterType::Icrc2Minter => get_icrc2_minter_canister_bytecode().await,
            CanisterType::CkErc20Minter => get_ck_erc20_minter_canister_bytecode().await,
            CanisterType::Btc => get_btc_canister_bytecode().await,
            CanisterType::CkBtcMinter => get_ck_btc_minter_canister_bytecode().await,
            CanisterType::Kyt => get_kyt_canister_bytecode().await,
            CanisterType::Icrc1Ledger => get_icrc1_token_canister_bytecode().await,
            CanisterType::BtcBridge => get_btc_bridge_canister_bytecode().await,
            CanisterType::RuneBridge => get_rune_bridge_canister_bytecode().await,
        }
    }
}<|MERGE_RESOLUTION|>--- conflicted
+++ resolved
@@ -367,24 +367,14 @@
         assert!(decoded_output._0);
 
         println!("Burning src tokens using BftBridge");
-<<<<<<< HEAD
 
         let input = BFTBridge::burnCall {
             amount: amount.into(),
             fromERC20: from_token.clone().into(),
+            toTokenID: to_token_id.into(),
             recipientID: recipient.into(),
         }
         .abi_encode();
-=======
-        let input = bft_bridge_api::BURN
-            .encode_input(&[
-                Token::Uint(amount),
-                Token::Address(from_token.0),
-                Token::FixedBytes(to_token_id.to_vec()),
-                Token::Bytes(recipient),
-            ])
-            .unwrap();
->>>>>>> 94e34d67
 
         let (tx_hash, receipt) = self
             .call_contract_on_evm(evm_client, wallet, bridge, input, 0)
@@ -580,29 +570,16 @@
 
         let (_hash, receipt) = self.call_contract(wallet, bft_bridge, input, 0).await?;
 
-<<<<<<< HEAD
-        println!("receipt: {:?}", receipt);
         let output = receipt.output.as_ref().unwrap();
 
         let address = BFTBridge::deployERC20Call::abi_decode_returns(output, true)
             .unwrap()
             ._0;
-
-        Ok(address.into())
-=======
-        let token_address = bft_bridge_api::DEPLOY_WRAPPED_TOKEN
-            .decode_output(&output)
-            .unwrap()[0]
-            .clone()
-            .into_address()
-            .unwrap();
         println!(
             "Deployed Wrapped token on block {} with address {token_address}",
             results.1.block_number
         );
-
-        Ok(token_address.into())
->>>>>>> 94e34d67
+        Ok(address.into())
     }
 
     /// Burns ICRC-2 token 1 and creates according mint order.
