use std::cell::RefCell;
use std::rc::Rc;

use bridge_canister::runtime::state::config::ConfigStorage;
use bridge_canister::runtime::state::SharedConfig;
use bridge_canister::runtime::{BridgeRuntime, RuntimeState};
use bridge_canister::BridgeCanister;
use bridge_did::error::{BftResult, Error};
use bridge_did::init::BridgeInitData;
use bridge_did::op_id::OperationId;
use bridge_utils::common::Pagination;
use candid::Principal;
use did::build::BuildData;
use did::H160;
use ic_canister::{
    generate_idl, init, post_upgrade, query, update, Canister, Idl, MethodType, PreUpdate,
};
use ic_exports::ic_kit::ic;
use ic_log::canister::{LogCanister, LogState};
use ic_metrics::{Metrics, MetricsStorage};
use ic_storage::IcStorage;

use crate::ops::IcrcBridgeOp;
use crate::state::IcrcState;

#[cfg(feature = "export-api")]
mod inspect;

pub type SharedRuntime = Rc<RefCell<BridgeRuntime<IcrcBridgeOp>>>;

/// A canister to transfer funds between IC token canisters and EVM canister contracts.
#[derive(Canister, Clone)]
pub struct MinterCanister {
    #[id]
    id: Principal,
}

impl PreUpdate for MinterCanister {
    fn pre_update(&self, _method_name: &str, _method_type: MethodType) {}
}

impl BridgeCanister for MinterCanister {
    fn config(&self) -> SharedConfig {
        ConfigStorage::get()
    }
}

impl MinterCanister {
    /// Initialize the canister with given data.
    #[init]
    pub fn init(&mut self, init_data: BridgeInitData) {
        self.init_bridge(init_data, Self::run_scheduler);
    }

    #[post_upgrade]
    pub fn post_upgrade(&mut self) {
        self.bridge_post_upgrade(Self::run_scheduler);
    }

    fn run_scheduler() {
        let runtime = get_runtime();
        runtime.borrow_mut().run();
    }

<<<<<<< HEAD
    /// Returns `(nonce, mint_order)` pairs for the given sender id.
    /// Offset, if set, defines the starting index of the page,
    /// Count, if set, defines the number of elements in the page.
    #[query]
    pub fn list_mint_orders(
        &self,
        wallet_address: H160,
        src_token: Id256,
        pagination: Option<Pagination>,
        memo: Option<String>,
    ) -> Vec<(u32, SignedMintOrder)> {
        Self::token_mint_orders(wallet_address, src_token, pagination, memo)
    }

    /// Returns `(nonce, mint_order)` pairs for the given sender id and operation_id.
    #[query]
    pub fn get_mint_order(
        &self,
        wallet_address: H160,
        src_token: Id256,
        operation_id: u32,
        pagination: Option<Pagination>,
        memo: Option<String>,
    ) -> Option<SignedMintOrder> {
        Self::token_mint_orders(wallet_address, src_token, pagination, memo)
            .into_iter()
            .find(|(nonce, _)| *nonce == operation_id)
            .map(|(_, mint_order)| mint_order)
    }

=======
>>>>>>> 98a3c84b
    #[query]
    /// Returns the list of operations for the given wallet address.
    /// Offset, if set, defines the starting index of the page,
    /// Count, if set, defines the number of elements in the page.
    pub fn get_operations_list(
        &self,
        wallet_address: H160,
        pagination: Option<Pagination>,
        memo: Option<String>,
    ) -> Vec<(OperationId, IcrcBridgeOp)> {
        get_runtime_state()
            .borrow()
            .operations
            .get_for_address(&wallet_address, pagination, memo)
    }

    /// Adds the provided principal to the whitelist.
    #[update]
    pub fn add_to_whitelist(&mut self, icrc2_principal: Principal) -> BftResult<()> {
        let state = get_icrc_state();

        Self::access_control_inspect_message_check(ic::caller(), icrc2_principal)?;

        let mut state = state.borrow_mut();

        state.access_list.add(icrc2_principal)?;

        Ok(())
    }

    /// Remove a icrc2 principal token from the access list
    #[update]
    pub fn remove_from_whitelist(&mut self, icrc2_principal: Principal) -> BftResult<()> {
        let state = get_icrc_state();

        Self::access_control_inspect_message_check(ic::caller(), icrc2_principal)?;

        let mut state = state.borrow_mut();

        state.access_list.remove(&icrc2_principal);

        Ok(())
    }

    /// Returns the list of all principals in the whitelist.
    #[query]
    fn get_whitelist(&self) -> Vec<Principal> {
        get_icrc_state().borrow().access_list.get_all_principals()
    }

    fn access_control_inspect_message_check(
        owner: Principal,
        icrc2_principal: Principal,
    ) -> BftResult<()> {
        inspect_check_is_owner(owner)?;
        check_anonymous_principal(icrc2_principal)?;

        Ok(())
    }

    /// Returns the build data of the canister
    #[query]
    fn get_canister_build_data(&self) -> BuildData {
        bridge_canister::build_data!()
    }

    /// Returns candid IDL.
    /// This should be the last fn to see previous endpoints in macro.
    pub fn idl() -> Idl {
        generate_idl!()
    }
<<<<<<< HEAD

    /// Get mint orders for the given wallet address and token;
    /// if `offset` and `count` are provided, returns a page of mint orders.
    fn token_mint_orders(
        wallet_address: H160,
        src_token: Id256,
        pagination: Option<Pagination>,
        memo: Option<String>,
    ) -> Vec<(u32, SignedMintOrder)> {
        let offset = pagination.as_ref().map(|p| p.offset).unwrap_or(0);
        let count = pagination.as_ref().map(|p| p.count).unwrap_or(usize::MAX);
        get_runtime_state()
            .borrow()
            .operations
            .get_for_address(&wallet_address, None, memo)
            .into_iter()
            .filter_map(|(operation_id, operation)| {
                operation
                    .get_signed_mint_order(&src_token)
                    .map(|mint_order| (operation_id.nonce(), mint_order))
            })
            .skip(offset)
            .take(count)
            .collect()
    }
=======
>>>>>>> 98a3c84b
}

impl LogCanister for MinterCanister {
    fn log_state(&self) -> Rc<RefCell<LogState>> {
        LogState::get()
    }
}

impl Metrics for MinterCanister {
    fn metrics(&self) -> Rc<RefCell<MetricsStorage>> {
        MetricsStorage::get()
    }
}

/// inspect function to check whether provided principal is owner
fn inspect_check_is_owner(principal: Principal) -> BftResult<()> {
    let owner = ConfigStorage::get().borrow().get_owner();

    if owner != principal {
        return Err(Error::AccessDenied);
    }

    Ok(())
}

/// inspect function to check whether the provided principal is anonymous
fn check_anonymous_principal(principal: Principal) -> BftResult<()> {
    if principal == Principal::anonymous() {
        return Err(Error::AnonymousPrincipal);
    }

    Ok(())
}

thread_local! {
    pub static RUNTIME: SharedRuntime =
        Rc::new(RefCell::new(BridgeRuntime::default(ConfigStorage::get())));

    pub static ICRC_STATE: Rc<RefCell<IcrcState>> = Rc::default();
}

pub fn get_runtime() -> SharedRuntime {
    RUNTIME.with(|r| r.clone())
}

pub fn get_runtime_state() -> RuntimeState<IcrcBridgeOp> {
    get_runtime().borrow().state().clone()
}

pub fn get_icrc_state() -> Rc<RefCell<IcrcState>> {
    ICRC_STATE.with(|s| s.clone())
}

#[cfg(test)]
mod test {
    use candid::Principal;
    use eth_signer::sign_strategy::SigningStrategy;
    use ic_canister::{canister_call, Canister};
    use ic_exports::ic_kit::{inject, MockContext};

    use super::*;
    use crate::MinterCanister;

    fn owner() -> Principal {
        Principal::from_slice(&[1; 20])
    }

    async fn init_canister() -> MinterCanister {
        MockContext::new().inject();

        const MOCK_PRINCIPAL: &str = "mfufu-x6j4c-gomzb-geilq";
        let mock_canister_id = Principal::from_text(MOCK_PRINCIPAL).expect("valid principal");
        let mut canister = MinterCanister::from_principal(mock_canister_id);

        let init_data = BridgeInitData {
            owner: owner(),
            evm_principal: Principal::from_slice(&[2; 20]),
            signing_strategy: SigningStrategy::Local {
                private_key: [1u8; 32],
            },
            log_settings: None,
        };
        canister_call!(canister.init(init_data), ()).await.unwrap();
        canister
    }

    #[tokio::test]
    async fn correct_initialization() {
        let canister = init_canister().await;

        let stored_owner = canister_call!(canister.get_owner(), Principal)
            .await
            .unwrap();
        assert_eq!(stored_owner, owner());

        let stored_evm = canister_call!(canister.get_evm_principal(), Principal)
            .await
            .unwrap();
        assert_eq!(stored_evm, Principal::from_slice(&[2; 20]));
    }

    #[tokio::test]
    async fn test_access_list() {
        let mut canister = init_canister().await;

        let icrc2_principal = Principal::from_text("2chl6-4hpzw-vqaaa-aaaaa-c").unwrap();

        // Add to whitelist
        inject::get_context().update_id(owner());
        canister_call!(canister.add_to_whitelist(icrc2_principal), Result<()>)
            .await
            .unwrap()
            .unwrap();

        // Check if the principal is in the whitelist
        let whitelist = canister_call!(canister.get_whitelist(), Vec<Principal>)
            .await
            .unwrap();
        assert_eq!(whitelist, vec![icrc2_principal]);

        // Remove from whitelist
        canister_call!(canister.remove_from_whitelist(icrc2_principal), Result<()>)
            .await
            .unwrap()
            .unwrap();

        // Check if the principal is removed from the whitelist
        let whitelist = canister_call!(canister.get_whitelist(), Vec<Principal>)
            .await
            .unwrap();

        assert!(whitelist.is_empty());
    }
<<<<<<< HEAD

    #[tokio::test]
    async fn test_should_paginate_token_mint_orders() {
        fn eth_address(seed: u8) -> H160 {
            H160::from([seed; H160::BYTE_SIZE])
        }

        let token_id = eth_address(0);
        let token_id_id256 = Id256::from_evm_address(&token_id, 5);

        let owner_addr = eth_address(2);
        let owner_other_addr = eth_address(3);

        let op_state = IcrcBridgeOp::SendMintTransaction {
            src_token: token_id_id256,
            dst_address: owner_addr.clone(),
            order: SignedMintOrder([0; 334]),
            is_refund: false,
        };

        let token_id_other = eth_address(1);
        let token_id_other_id256 = Id256::from_evm_address(&token_id_other, 5);

        let op_state_other = IcrcBridgeOp::SendMintTransaction {
            src_token: token_id_other_id256,
            dst_address: owner_other_addr.clone(),
            order: SignedMintOrder([0; 334]),
            is_refund: false,
        };

        const COUNT: usize = 42;
        const COUNT_OTHER: usize = 10;

        let canister = init_canister().await;

        inject::get_context().update_id(owner());

        for _ in 0..COUNT {
            get_runtime_state()
                .borrow_mut()
                .operations
                .new_operation(op_state.clone(), None);
        }

        for _ in 0..COUNT_OTHER {
            get_runtime_state()
                .borrow_mut()
                .operations
                .new_operation(op_state_other.clone(), None);
        }

        // get orders for the first token
        let orders = canister_call!(
            canister.list_mint_orders(
                owner_addr.clone(),
                token_id_id256,
                Some(Pagination {
                    offset: 0,
                    count: COUNT
                }),
                None
            ),
            Vec<(u32, SignedMintOrder)>
        )
        .await
        .unwrap();

        assert_eq!(orders.len(), COUNT);

        // get with offset
        let orders = canister_call!(
            canister.list_mint_orders(
                owner_addr.clone(),
                token_id_id256,
                Some(Pagination {
                    offset: 10,
                    count: 20
                }),
                None
            ),
            Vec<(u32, SignedMintOrder)>
        )
        .await
        .unwrap();
        assert_eq!(orders.len(), 20);

        // get with offset to the end
        let orders = canister_call!(
            canister.list_mint_orders(
                owner_addr.clone(),
                token_id_id256,
                Some(Pagination {
                    offset: COUNT - 5,
                    count: 100
                }),
                None
            ),
            Vec<(u32, SignedMintOrder)>
        )
        .await
        .unwrap();
        assert_eq!(orders.len(), 5);

        // get orders with no limit
        let orders = canister_call!(
            canister.list_mint_orders(owner_addr.clone(), token_id_id256, None, None),
            Vec<(u32, SignedMintOrder)>
        )
        .await
        .unwrap();
        assert_eq!(orders.len(), COUNT);

        // get orders with offset but no limit
        let orders = canister_call!(
            canister.list_mint_orders(
                owner_addr.clone(),
                token_id_id256,
                Some(Pagination {
                    offset: 10,
                    count: usize::MAX
                }),
                None
            ),
            Vec<(u32, SignedMintOrder)>
        )
        .await
        .unwrap();
        assert_eq!(orders.len(), COUNT - 10);

        // get orders for the second token but `owner`
        let orders = canister_call!(
            canister.list_mint_orders(owner_addr, token_id_other_id256, None, None),
            Vec<(u32, SignedMintOrder)>
        )
        .await
        .unwrap();
        assert!(orders.is_empty());

        // get orders for the second token
        let orders = canister_call!(
            canister.list_mint_orders(owner_other_addr.clone(), token_id_other_id256, None, None),
            Vec<(u32, SignedMintOrder)>
        )
        .await
        .unwrap();
        assert_eq!(orders.len(), COUNT_OTHER);
    }
=======
>>>>>>> 98a3c84b
}<|MERGE_RESOLUTION|>--- conflicted
+++ resolved
@@ -62,39 +62,6 @@
         runtime.borrow_mut().run();
     }
 
-<<<<<<< HEAD
-    /// Returns `(nonce, mint_order)` pairs for the given sender id.
-    /// Offset, if set, defines the starting index of the page,
-    /// Count, if set, defines the number of elements in the page.
-    #[query]
-    pub fn list_mint_orders(
-        &self,
-        wallet_address: H160,
-        src_token: Id256,
-        pagination: Option<Pagination>,
-        memo: Option<String>,
-    ) -> Vec<(u32, SignedMintOrder)> {
-        Self::token_mint_orders(wallet_address, src_token, pagination, memo)
-    }
-
-    /// Returns `(nonce, mint_order)` pairs for the given sender id and operation_id.
-    #[query]
-    pub fn get_mint_order(
-        &self,
-        wallet_address: H160,
-        src_token: Id256,
-        operation_id: u32,
-        pagination: Option<Pagination>,
-        memo: Option<String>,
-    ) -> Option<SignedMintOrder> {
-        Self::token_mint_orders(wallet_address, src_token, pagination, memo)
-            .into_iter()
-            .find(|(nonce, _)| *nonce == operation_id)
-            .map(|(_, mint_order)| mint_order)
-    }
-
-=======
->>>>>>> 98a3c84b
     #[query]
     /// Returns the list of operations for the given wallet address.
     /// Offset, if set, defines the starting index of the page,
@@ -166,34 +133,6 @@
     pub fn idl() -> Idl {
         generate_idl!()
     }
-<<<<<<< HEAD
-
-    /// Get mint orders for the given wallet address and token;
-    /// if `offset` and `count` are provided, returns a page of mint orders.
-    fn token_mint_orders(
-        wallet_address: H160,
-        src_token: Id256,
-        pagination: Option<Pagination>,
-        memo: Option<String>,
-    ) -> Vec<(u32, SignedMintOrder)> {
-        let offset = pagination.as_ref().map(|p| p.offset).unwrap_or(0);
-        let count = pagination.as_ref().map(|p| p.count).unwrap_or(usize::MAX);
-        get_runtime_state()
-            .borrow()
-            .operations
-            .get_for_address(&wallet_address, None, memo)
-            .into_iter()
-            .filter_map(|(operation_id, operation)| {
-                operation
-                    .get_signed_mint_order(&src_token)
-                    .map(|mint_order| (operation_id.nonce(), mint_order))
-            })
-            .skip(offset)
-            .take(count)
-            .collect()
-    }
-=======
->>>>>>> 98a3c84b
 }
 
 impl LogCanister for MinterCanister {
@@ -327,154 +266,4 @@
 
         assert!(whitelist.is_empty());
     }
-<<<<<<< HEAD
-
-    #[tokio::test]
-    async fn test_should_paginate_token_mint_orders() {
-        fn eth_address(seed: u8) -> H160 {
-            H160::from([seed; H160::BYTE_SIZE])
-        }
-
-        let token_id = eth_address(0);
-        let token_id_id256 = Id256::from_evm_address(&token_id, 5);
-
-        let owner_addr = eth_address(2);
-        let owner_other_addr = eth_address(3);
-
-        let op_state = IcrcBridgeOp::SendMintTransaction {
-            src_token: token_id_id256,
-            dst_address: owner_addr.clone(),
-            order: SignedMintOrder([0; 334]),
-            is_refund: false,
-        };
-
-        let token_id_other = eth_address(1);
-        let token_id_other_id256 = Id256::from_evm_address(&token_id_other, 5);
-
-        let op_state_other = IcrcBridgeOp::SendMintTransaction {
-            src_token: token_id_other_id256,
-            dst_address: owner_other_addr.clone(),
-            order: SignedMintOrder([0; 334]),
-            is_refund: false,
-        };
-
-        const COUNT: usize = 42;
-        const COUNT_OTHER: usize = 10;
-
-        let canister = init_canister().await;
-
-        inject::get_context().update_id(owner());
-
-        for _ in 0..COUNT {
-            get_runtime_state()
-                .borrow_mut()
-                .operations
-                .new_operation(op_state.clone(), None);
-        }
-
-        for _ in 0..COUNT_OTHER {
-            get_runtime_state()
-                .borrow_mut()
-                .operations
-                .new_operation(op_state_other.clone(), None);
-        }
-
-        // get orders for the first token
-        let orders = canister_call!(
-            canister.list_mint_orders(
-                owner_addr.clone(),
-                token_id_id256,
-                Some(Pagination {
-                    offset: 0,
-                    count: COUNT
-                }),
-                None
-            ),
-            Vec<(u32, SignedMintOrder)>
-        )
-        .await
-        .unwrap();
-
-        assert_eq!(orders.len(), COUNT);
-
-        // get with offset
-        let orders = canister_call!(
-            canister.list_mint_orders(
-                owner_addr.clone(),
-                token_id_id256,
-                Some(Pagination {
-                    offset: 10,
-                    count: 20
-                }),
-                None
-            ),
-            Vec<(u32, SignedMintOrder)>
-        )
-        .await
-        .unwrap();
-        assert_eq!(orders.len(), 20);
-
-        // get with offset to the end
-        let orders = canister_call!(
-            canister.list_mint_orders(
-                owner_addr.clone(),
-                token_id_id256,
-                Some(Pagination {
-                    offset: COUNT - 5,
-                    count: 100
-                }),
-                None
-            ),
-            Vec<(u32, SignedMintOrder)>
-        )
-        .await
-        .unwrap();
-        assert_eq!(orders.len(), 5);
-
-        // get orders with no limit
-        let orders = canister_call!(
-            canister.list_mint_orders(owner_addr.clone(), token_id_id256, None, None),
-            Vec<(u32, SignedMintOrder)>
-        )
-        .await
-        .unwrap();
-        assert_eq!(orders.len(), COUNT);
-
-        // get orders with offset but no limit
-        let orders = canister_call!(
-            canister.list_mint_orders(
-                owner_addr.clone(),
-                token_id_id256,
-                Some(Pagination {
-                    offset: 10,
-                    count: usize::MAX
-                }),
-                None
-            ),
-            Vec<(u32, SignedMintOrder)>
-        )
-        .await
-        .unwrap();
-        assert_eq!(orders.len(), COUNT - 10);
-
-        // get orders for the second token but `owner`
-        let orders = canister_call!(
-            canister.list_mint_orders(owner_addr, token_id_other_id256, None, None),
-            Vec<(u32, SignedMintOrder)>
-        )
-        .await
-        .unwrap();
-        assert!(orders.is_empty());
-
-        // get orders for the second token
-        let orders = canister_call!(
-            canister.list_mint_orders(owner_other_addr.clone(), token_id_other_id256, None, None),
-            Vec<(u32, SignedMintOrder)>
-        )
-        .await
-        .unwrap();
-        assert_eq!(orders.len(), COUNT_OTHER);
-    }
-=======
->>>>>>> 98a3c84b
 }