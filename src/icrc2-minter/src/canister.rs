--- conflicted
+++ resolved
@@ -10,11 +10,7 @@
 use bridge_did::init::BridgeInitData;
 use bridge_did::op_id::OperationId;
 use bridge_did::order::SignedMintOrder;
-<<<<<<< HEAD
-=======
 use bridge_utils::common::Pagination;
-use bridge_utils::operation_store::{MinterOperationId, MinterOperationStore};
->>>>>>> ac989f00
 use candid::Principal;
 use did::build::BuildData;
 use did::H160;
@@ -102,19 +98,12 @@
     pub fn get_operations_list(
         &self,
         wallet_address: H160,
-<<<<<<< HEAD
-        offset: Option<usize>,
-        count: Option<usize>,
+        pagination: Option<Pagination>,
     ) -> Vec<(OperationId, IcrcBridgeOp)> {
         get_runtime_state()
             .borrow()
             .operations
-            .get_for_address(&wallet_address, offset, count)
-=======
-        pagination: Option<Pagination>,
-    ) -> Vec<(MinterOperationId, OperationState)> {
-        get_operations_store().get_for_address(&wallet_address, pagination)
->>>>>>> ac989f00
+            .get_for_address(&wallet_address, pagination)
     }
 
     /// Adds the provided principal to the whitelist.
@@ -192,18 +181,12 @@
         src_token: Id256,
         pagination: Option<Pagination>,
     ) -> Vec<(u32, SignedMintOrder)> {
-<<<<<<< HEAD
+        let offset = pagination.as_ref().map(|p| p.offset).unwrap_or(0);
+        let count = pagination.as_ref().map(|p| p.count).unwrap_or(usize::MAX);
         get_runtime_state()
             .borrow()
             .operations
-            .get_for_address(&wallet_address, None, None)
-=======
-        let offset = pagination.as_ref().map(|p| p.offset).unwrap_or(0);
-        let count = pagination.as_ref().map(|p| p.count).unwrap_or(usize::MAX);
-
-        get_operations_store()
             .get_for_address(&wallet_address, None)
->>>>>>> ac989f00
             .into_iter()
             .filter_map(|(operation_id, operation)| {
                 operation
@@ -396,18 +379,14 @@
 
         // get orders for the first token
         let orders = canister_call!(
-<<<<<<< HEAD
-            canister.list_mint_orders(owner_addr.clone(), token_id_id256, None, Some(COUNT)),
-=======
             canister.list_mint_orders(
-                owner.clone(),
+                owner_addr.clone(),
                 token_id_id256,
                 Some(Pagination {
                     offset: 0,
                     count: COUNT
                 })
             ),
->>>>>>> ac989f00
             Vec<(u32, SignedMintOrder)>
         )
         .await
@@ -417,18 +396,14 @@
 
         // get with offset
         let orders = canister_call!(
-<<<<<<< HEAD
-            canister.list_mint_orders(owner_addr.clone(), token_id_id256, Some(10), Some(20)),
-=======
             canister.list_mint_orders(
-                owner.clone(),
+                owner_addr.clone(),
                 token_id_id256,
                 Some(Pagination {
                     offset: 10,
                     count: 20
                 })
             ),
->>>>>>> ac989f00
             Vec<(u32, SignedMintOrder)>
         )
         .await
@@ -438,19 +413,12 @@
         // get with offset to the end
         let orders = canister_call!(
             canister.list_mint_orders(
-<<<<<<< HEAD
                 owner_addr.clone(),
-                token_id_id256,
-                Some(COUNT - 5),
-                Some(100)
-=======
-                owner.clone(),
                 token_id_id256,
                 Some(Pagination {
                     offset: COUNT - 5,
                     count: 100
                 })
->>>>>>> ac989f00
             ),
             Vec<(u32, SignedMintOrder)>
         )
@@ -460,11 +428,7 @@
 
         // get orders with no limit
         let orders = canister_call!(
-<<<<<<< HEAD
-            canister.list_mint_orders(owner_addr.clone(), token_id_id256, None, None),
-=======
-            canister.list_mint_orders(owner.clone(), token_id_id256, None),
->>>>>>> ac989f00
+            canister.list_mint_orders(owner_addr.clone(), token_id_id256, None),
             Vec<(u32, SignedMintOrder)>
         )
         .await
@@ -473,18 +437,14 @@
 
         // get orders with offset but no limit
         let orders = canister_call!(
-<<<<<<< HEAD
-            canister.list_mint_orders(owner_addr.clone(), token_id_id256, Some(10), None),
-=======
             canister.list_mint_orders(
-                owner.clone(),
+                owner_addr.clone(),
                 token_id_id256,
                 Some(Pagination {
                     offset: 10,
                     count: usize::MAX
                 })
             ),
->>>>>>> ac989f00
             Vec<(u32, SignedMintOrder)>
         )
         .await
@@ -493,11 +453,7 @@
 
         // get orders for the second token but `owner`
         let orders = canister_call!(
-<<<<<<< HEAD
-            canister.list_mint_orders(owner_addr, token_id_other_id256, None, None),
-=======
-            canister.list_mint_orders(owner, token_id_other_id256, None),
->>>>>>> ac989f00
+            canister.list_mint_orders(owner_addr, token_id_other_id256, None),
             Vec<(u32, SignedMintOrder)>
         )
         .await
@@ -506,11 +462,7 @@
 
         // get orders for the second token
         let orders = canister_call!(
-<<<<<<< HEAD
-            canister.list_mint_orders(owner_other_addr.clone(), token_id_other_id256, None, None),
-=======
-            canister.list_mint_orders(owner_other.clone(), token_id_other_id256, None),
->>>>>>> ac989f00
+            canister.list_mint_orders(owner_other_addr.clone(), token_id_other_id256, None),
             Vec<(u32, SignedMintOrder)>
         )
         .await
