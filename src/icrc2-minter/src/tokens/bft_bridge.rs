use std::cell::RefCell;
use std::rc::Rc;

use did::{H160, U256};
use eth_signer::sign_strategy::TransactionSigner;
use ethereum_json_rpc_client::{Client, EthJsonRpcClient};
use ethers_core::abi::Token;
use ethers_core::types::TransactionRequest;
use minter_contract_utils::bft_bridge_api::MINTER_CANISTER_ADDRESS;
use minter_contract_utils::build_data::BFT_BRIDGE_SMART_CONTRACT_DEPLOYED_CODE;
use minter_did::error::{Error, Result};

use crate::constant::DEFAULT_TX_GAS_LIMIT;
use crate::state::State;

/// This structure contains data of a valid burn operation.
///
/// The `Src` and `Dst` generic types are useful, because in different contexts
/// we either know concrete types (H160, Principal, ...) or not (Id256).
#[derive(Debug)]
pub struct ValidBurn<Src, Dst> {
    pub amount: U256,
    pub sender: Src,
    pub src_token: Src,
    pub sender_chain_id: u32,
    pub recipient: Dst,
    pub to_token: Dst,
    pub recipient_chain_id: u32,
    pub nonce: u32,
    pub name: [u8; 32],
    pub symbol: [u8; 16],
    pub decimals: u8,
}

impl<Src, Dst> ValidBurn<Src, Dst> {
    /// Convert `sender` and `src_token` fields to `NewSrc` type.
    pub fn map_src<NewSrc, F>(self, mut f: F) -> ValidBurn<NewSrc, Dst>
    where
        F: FnMut(Src) -> NewSrc,
    {
        ValidBurn {
            amount: self.amount,
            sender: f(self.sender),
            src_token: f(self.src_token),
            sender_chain_id: self.sender_chain_id,
            recipient: self.recipient,
            to_token: self.to_token,
            recipient_chain_id: self.recipient_chain_id,
            nonce: self.nonce,
            name: self.name,
            symbol: self.symbol,
            decimals: self.decimals,
        }
    }

    /// Try to convert `sender` and `src_token` fields to `NewSrc` type.
    pub fn try_map_src<NewSrc, F>(self, mut f: F) -> Result<ValidBurn<NewSrc, Dst>>
    where
        F: FnMut(Src) -> Result<NewSrc>,
    {
        Ok(ValidBurn {
            amount: self.amount,
            sender: f(self.sender)?,
            src_token: f(self.src_token)?,
            sender_chain_id: self.sender_chain_id,
            recipient: self.recipient,
            to_token: self.to_token,
            recipient_chain_id: self.recipient_chain_id,
            nonce: self.nonce,
            name: self.name,
            symbol: self.symbol,
            decimals: self.decimals,
        })
    }

    /// Convert `recipient` and `dst_token` fields to `NewDst` type.
    pub fn map_dst<NewDst, F>(self, mut f: F) -> ValidBurn<Src, NewDst>
    where
        F: FnMut(Dst) -> NewDst,
    {
        ValidBurn {
            amount: self.amount,
            sender: self.sender,
            src_token: self.src_token,
            sender_chain_id: self.sender_chain_id,
            recipient: f(self.recipient),
            to_token: f(self.to_token),
            recipient_chain_id: self.recipient_chain_id,
            nonce: self.nonce,
            name: self.name,
            symbol: self.symbol,
            decimals: self.decimals,
        }
    }

    /// Try to convert `recipient` and `dst_token` fields to `NewDst` type.
    pub fn try_map_dst<NewDst, F>(self, mut f: F) -> Result<ValidBurn<Src, NewDst>>
    where
        F: FnMut(Dst) -> Result<NewDst>,
    {
        Ok(ValidBurn {
            amount: self.amount,
            sender: self.sender,
            src_token: self.src_token,
            sender_chain_id: self.sender_chain_id,
            recipient: f(self.recipient)?,
            to_token: f(self.to_token)?,
            recipient_chain_id: self.recipient_chain_id,
            nonce: self.nonce,
            name: self.name,
            symbol: self.symbol,
            decimals: self.decimals,
        })
    }
}

/// Checks if `evm` has valid BftBridge contract deployed.
pub async fn check_bft_bridge_contract(
    evm: &EthJsonRpcClient<impl Client>,
    bft_address: H160,
    state: Rc<RefCell<State>>,
) -> Result<()> {
    // Check Bft Bridge code
    let code = evm
        .get_code(bft_address.0, ethers_core::types::BlockNumber::Latest)
        .await
        .map_err(|e| Error::Internal(format!("failed to get bft bridge code: {}", e)))?;

    let code_bytes = hex::decode(code.trim_start_matches("0x"))
        .map_err(|e| format!("failed to decode bft bridge contract code: {}", e))?;

    if code_bytes != *BFT_BRIDGE_SMART_CONTRACT_DEPLOYED_CODE {
        return Err(Error::InvalidBftBridgeContract);
    }

    // Check owner
    let signer = &state.borrow().signer.get_transaction_signer();
    let minter_address = signer
        .get_address()
        .await
        .map_err(|e| Error::from(format!("failed to get address: {e}")))?;
    let data = MINTER_CANISTER_ADDRESS
        .encode_input(&[])
        .map_err(|e| Error::from(format!("failed to encode function arguments: {e}")))?;
    let call_result = evm
        .eth_call(
            TransactionRequest {
                from: Some(minter_address.0),
                to: Some(bft_address.0.into()),
                gas: Some(DEFAULT_TX_GAS_LIMIT.into()),
                data: Some(data.into()),
                ..Default::default()
            },
            ethers_core::types::BlockNumber::Latest,
        )
        .await
        .map_err(|e| {
            Error::from(format!(
                "failed to read minter canister address from bft bridge: {e}"
            ))
        })?;

    let call_result = hex::decode(call_result.trim_start_matches("0x"))
        .map_err(|e| Error::from(format!("failed to decode call result: {e}")))?;
    if let &[Token::Address(contract_minter_address)] = MINTER_CANISTER_ADDRESS
        .decode_output(&call_result)
        .map_err(|e| Error::from(format!("failed to decode call result: {e}")))?
        .as_slice()
    {
        if H160::from(contract_minter_address) != minter_address {
            Err(Error::InvalidBftBridgeContract)
        } else {
            Ok(())
        }
    } else {
        Err(Error::from("invalid call result".to_string()))
    }
}

#[cfg(test)]
mod tests {
    use candid::Principal;
    use did::{codec, H160};
    use eth_signer::sign_strategy::{SigningStrategy, TransactionSigner};
    use ethers_core::utils::keccak256;
    use ic_exports::ic_kit::MockContext;
    use ic_stable_structures::Storable;
    use minter_did::id256::Id256;
    use minter_did::order::{fit_str_to_array, MintOrder, SignedMintOrder};

    #[tokio::test]
    async fn signed_mint_order_encoding_roundtrip() {
        MockContext::new().inject();
        let signer = SigningStrategy::Local {
            private_key: [42; 32],
        }
        .make_signer(256)
        .unwrap();

        let order = MintOrder {
            amount: 42u64.into(),
            sender: (&Principal::management_canister()).into(),
            src_token: Id256::from_evm_address(&H160::from_slice(&[12; 20]), 512),
            dst_token: H160::from_slice(&[13; 20]),
            recipient: H160::from_slice(&[24; 20]),
            nonce: 128,
            sender_chain_id: 200,
            recipient_chain_id: 256,
            name: fit_str_to_array("name"),
            symbol: fit_str_to_array("symbol"),
            decimals: 18,
            approve_spender: Default::default(),
            approve_amount: Default::default(),
<<<<<<< HEAD
            fee_payer: Default::default(),
=======
            fee_payer: H160::from_slice(&[25; 20]),
>>>>>>> a10027dd
        };

        let encoded = order.encode_and_sign(&signer).await.unwrap();
        let (decoded_order, signature) = MintOrder::decode_signed(&encoded).unwrap();
        assert_eq!(order, decoded_order);

        let digest = keccak256(&encoded[..MintOrder::ENCODED_DATA_SIZE]);
        ethers_core::types::Signature::from(signature)
            .verify(digest, signer.get_address().await.unwrap())
            .unwrap();
    }

    #[test]
    fn test_signed_mint_order_candid_encoding() {
        let order = SignedMintOrder([42; MintOrder::SIGNED_ENCODED_DATA_SIZE]);
        let decoded = codec::decode::<SignedMintOrder>(&codec::encode(&order));
        assert_eq!(decoded, order);
    }

    #[test]
    fn test_signed_mint_order_candid_storable() {
        let order = SignedMintOrder([42; MintOrder::SIGNED_ENCODED_DATA_SIZE]);
        let decoded = SignedMintOrder::from_bytes(order.to_bytes());
        assert_eq!(decoded, order);
    }

    #[test]
    fn test_fit_str_to_array() {
        // The '🌸' is four byte symbol: 0xf09f8cb8;

        let a: [u8; 4] = fit_str_to_array("🌸");
        assert_eq!(a, [0xf0, 0x9f, 0x8c, 0xb8]);

        let a: [u8; 4] = fit_str_to_array("0🌸");
        assert_eq!(a, [0x30, 0x00, 0x00, 0x00]);
        let a: [u8; 4] = fit_str_to_array("00🌸");
        assert_eq!(a, [0x30, 0x30, 0x00, 0x00]);
        let a: [u8; 4] = fit_str_to_array("000🌸");
        assert_eq!(a, [0x30, 0x30, 0x30, 0x00]);
        let a: [u8; 4] = fit_str_to_array("0000🌸");
        assert_eq!(a, [0x30, 0x30, 0x30, 0x30]);
        let a: [u8; 4] = fit_str_to_array("00000🌸");
        assert_eq!(a, [0x30, 0x30, 0x30, 0x30]);

        let a: [u8; 4] = fit_str_to_array("");
        assert_eq!(a, [0; 4]);
    }
}<|MERGE_RESOLUTION|>--- conflicted
+++ resolved
@@ -211,11 +211,7 @@
             decimals: 18,
             approve_spender: Default::default(),
             approve_amount: Default::default(),
-<<<<<<< HEAD
-            fee_payer: Default::default(),
-=======
             fee_payer: H160::from_slice(&[25; 20]),
->>>>>>> a10027dd
         };
 
         let encoded = order.encode_and_sign(&signer).await.unwrap();
