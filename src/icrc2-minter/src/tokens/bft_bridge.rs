<<<<<<< HEAD
use std::cell::RefCell;
use std::rc::Rc;

use bridge_canister::BridgeCore;
use bridge_did::error::{Error, Result};
use did::{H160, U256};
use eth_signer::sign_strategy::TransactionSigner;
use ethereum_json_rpc_client::{Client, EthJsonRpcClient};
use ethers_core::abi::Token;
use ethers_core::types::TransactionRequest;
use minter_contract_utils::bft_bridge_api::MINTER_CANISTER_ADDRESS;
use minter_contract_utils::build_data::BFT_BRIDGE_SMART_CONTRACT_DEPLOYED_CODE;

use crate::constant::DEFAULT_TX_GAS_LIMIT;
=======
use did::U256;
use minter_did::error::Result;
>>>>>>> ea59d92b

/// This structure contains data of a valid burn operation.
///
/// The `Src` and `Dst` generic types are useful, because in different contexts
/// we either know concrete types (H160, Principal, ...) or not (Id256).
#[derive(Debug)]
pub struct ValidBurn<Src, Dst> {
    pub amount: U256,
    pub sender: Src,
    pub src_token: Src,
    pub sender_chain_id: u32,
    pub recipient: Dst,
    pub to_token: Dst,
    pub recipient_chain_id: u32,
    pub nonce: u32,
    pub name: [u8; 32],
    pub symbol: [u8; 16],
    pub decimals: u8,
}

impl<Src, Dst> ValidBurn<Src, Dst> {
    /// Convert `sender` and `src_token` fields to `NewSrc` type.
    pub fn map_src<NewSrc, F>(self, mut f: F) -> ValidBurn<NewSrc, Dst>
    where
        F: FnMut(Src) -> NewSrc,
    {
        ValidBurn {
            amount: self.amount,
            sender: f(self.sender),
            src_token: f(self.src_token),
            sender_chain_id: self.sender_chain_id,
            recipient: self.recipient,
            to_token: self.to_token,
            recipient_chain_id: self.recipient_chain_id,
            nonce: self.nonce,
            name: self.name,
            symbol: self.symbol,
            decimals: self.decimals,
        }
    }

    /// Try to convert `sender` and `src_token` fields to `NewSrc` type.
    pub fn try_map_src<NewSrc, F>(self, mut f: F) -> Result<ValidBurn<NewSrc, Dst>>
    where
        F: FnMut(Src) -> Result<NewSrc>,
    {
        Ok(ValidBurn {
            amount: self.amount,
            sender: f(self.sender)?,
            src_token: f(self.src_token)?,
            sender_chain_id: self.sender_chain_id,
            recipient: self.recipient,
            to_token: self.to_token,
            recipient_chain_id: self.recipient_chain_id,
            nonce: self.nonce,
            name: self.name,
            symbol: self.symbol,
            decimals: self.decimals,
        })
    }

    /// Convert `recipient` and `dst_token` fields to `NewDst` type.
    pub fn map_dst<NewDst, F>(self, mut f: F) -> ValidBurn<Src, NewDst>
    where
        F: FnMut(Dst) -> NewDst,
    {
        ValidBurn {
            amount: self.amount,
            sender: self.sender,
            src_token: self.src_token,
            sender_chain_id: self.sender_chain_id,
            recipient: f(self.recipient),
            to_token: f(self.to_token),
            recipient_chain_id: self.recipient_chain_id,
            nonce: self.nonce,
            name: self.name,
            symbol: self.symbol,
            decimals: self.decimals,
        }
    }

    /// Try to convert `recipient` and `dst_token` fields to `NewDst` type.
    pub fn try_map_dst<NewDst, F>(self, mut f: F) -> Result<ValidBurn<Src, NewDst>>
    where
        F: FnMut(Dst) -> Result<NewDst>,
    {
        Ok(ValidBurn {
            amount: self.amount,
            sender: self.sender,
            src_token: self.src_token,
            sender_chain_id: self.sender_chain_id,
            recipient: f(self.recipient)?,
            to_token: f(self.to_token)?,
            recipient_chain_id: self.recipient_chain_id,
            nonce: self.nonce,
            name: self.name,
            symbol: self.symbol,
            decimals: self.decimals,
        })
    }
}

<<<<<<< HEAD
/// Checks if `evm` has valid BftBridge contract deployed.
pub async fn check_bft_bridge_contract(
    evm: &EthJsonRpcClient<impl Client>,
    bft_address: H160,
    core: Rc<RefCell<BridgeCore>>,
) -> Result<()> {
    // Check Bft Bridge code
    let code = evm
        .get_code(bft_address.0, ethers_core::types::BlockNumber::Latest)
        .await
        .map_err(|e| Error::Internal(format!("failed to get bft bridge code: {}", e)))?;

    let code_bytes = hex::decode(code.trim_start_matches("0x"))
        .map_err(|e| format!("failed to decode bft bridge contract code: {}", e))?;

    if code_bytes != *BFT_BRIDGE_SMART_CONTRACT_DEPLOYED_CODE {
        return Err(Error::InvalidBftBridgeContract);
    }

    // Check owner
    let signer = &core.borrow().get_transaction_signer();
    let minter_address = signer
        .get_address()
        .await
        .map_err(|e| Error::from(format!("failed to get address: {e}")))?;
    let data = MINTER_CANISTER_ADDRESS
        .encode_input(&[])
        .map_err(|e| Error::from(format!("failed to encode function arguments: {e}")))?;
    let call_result = evm
        .eth_call(
            TransactionRequest {
                from: Some(minter_address.0),
                to: Some(bft_address.0.into()),
                gas: Some(DEFAULT_TX_GAS_LIMIT.into()),
                data: Some(data.into()),
                ..Default::default()
            },
            ethers_core::types::BlockNumber::Latest,
        )
        .await
        .map_err(|e| {
            Error::from(format!(
                "failed to read minter canister address from bft bridge: {e}"
            ))
        })?;

    let call_result = hex::decode(call_result.trim_start_matches("0x"))
        .map_err(|e| Error::from(format!("failed to decode call result: {e}")))?;
    if let &[Token::Address(contract_minter_address)] = MINTER_CANISTER_ADDRESS
        .decode_output(&call_result)
        .map_err(|e| Error::from(format!("failed to decode call result: {e}")))?
        .as_slice()
    {
        if H160::from(contract_minter_address) != minter_address {
            Err(Error::InvalidBftBridgeContract)
        } else {
            Ok(())
        }
    } else {
        Err(Error::from("invalid call result".to_string()))
    }
}

=======
>>>>>>> ea59d92b
#[cfg(test)]
mod tests {
    use bridge_did::id256::Id256;
    use bridge_did::order::{fit_str_to_array, MintOrder, SignedMintOrder};
    use candid::Principal;
    use did::{codec, H160};
    use eth_signer::sign_strategy::{SigningStrategy, TransactionSigner};
    use ethers_core::utils::keccak256;
    use ic_exports::ic_kit::MockContext;
    use ic_stable_structures::Storable;

    #[tokio::test]
    async fn signed_mint_order_encoding_roundtrip() {
        MockContext::new().inject();
        let signer = SigningStrategy::Local {
            private_key: [42; 32],
        }
        .make_signer(256)
        .unwrap();

        let order = MintOrder {
            amount: 42u64.into(),
            sender: (&Principal::management_canister()).into(),
            src_token: Id256::from_evm_address(&H160::from_slice(&[12; 20]), 512),
            dst_token: H160::from_slice(&[13; 20]),
            recipient: H160::from_slice(&[24; 20]),
            nonce: 128,
            sender_chain_id: 200,
            recipient_chain_id: 256,
            name: fit_str_to_array("name"),
            symbol: fit_str_to_array("symbol"),
            decimals: 18,
            approve_spender: Default::default(),
            approve_amount: Default::default(),
            fee_payer: H160::from_slice(&[25; 20]),
        };

        let encoded = order.encode_and_sign(&signer).await.unwrap();
        let (decoded_order, signature) = MintOrder::decode_signed(&encoded).unwrap();
        assert_eq!(order, decoded_order);

        let digest = keccak256(&encoded[..MintOrder::ENCODED_DATA_SIZE]);
        ethers_core::types::Signature::from(signature)
            .verify(digest, signer.get_address().await.unwrap())
            .unwrap();
    }

    #[test]
    fn test_signed_mint_order_candid_encoding() {
        let order = SignedMintOrder([42; MintOrder::SIGNED_ENCODED_DATA_SIZE]);
        let decoded = codec::decode::<SignedMintOrder>(&codec::encode(&order));
        assert_eq!(decoded, order);
    }

    #[test]
    fn test_signed_mint_order_candid_storable() {
        let order = SignedMintOrder([42; MintOrder::SIGNED_ENCODED_DATA_SIZE]);
        let decoded = SignedMintOrder::from_bytes(order.to_bytes());
        assert_eq!(decoded, order);
    }

    #[test]
    fn test_fit_str_to_array() {
        // The '🌸' is four byte symbol: 0xf09f8cb8;

        let a: [u8; 4] = fit_str_to_array("🌸");
        assert_eq!(a, [0xf0, 0x9f, 0x8c, 0xb8]);

        let a: [u8; 4] = fit_str_to_array("0🌸");
        assert_eq!(a, [0x30, 0x00, 0x00, 0x00]);
        let a: [u8; 4] = fit_str_to_array("00🌸");
        assert_eq!(a, [0x30, 0x30, 0x00, 0x00]);
        let a: [u8; 4] = fit_str_to_array("000🌸");
        assert_eq!(a, [0x30, 0x30, 0x30, 0x00]);
        let a: [u8; 4] = fit_str_to_array("0000🌸");
        assert_eq!(a, [0x30, 0x30, 0x30, 0x30]);
        let a: [u8; 4] = fit_str_to_array("00000🌸");
        assert_eq!(a, [0x30, 0x30, 0x30, 0x30]);

        let a: [u8; 4] = fit_str_to_array("");
        assert_eq!(a, [0; 4]);
    }
}<|MERGE_RESOLUTION|>--- conflicted
+++ resolved
@@ -1,22 +1,5 @@
-<<<<<<< HEAD
-use std::cell::RefCell;
-use std::rc::Rc;
-
-use bridge_canister::BridgeCore;
-use bridge_did::error::{Error, Result};
-use did::{H160, U256};
-use eth_signer::sign_strategy::TransactionSigner;
-use ethereum_json_rpc_client::{Client, EthJsonRpcClient};
-use ethers_core::abi::Token;
-use ethers_core::types::TransactionRequest;
-use minter_contract_utils::bft_bridge_api::MINTER_CANISTER_ADDRESS;
-use minter_contract_utils::build_data::BFT_BRIDGE_SMART_CONTRACT_DEPLOYED_CODE;
-
-use crate::constant::DEFAULT_TX_GAS_LIMIT;
-=======
 use did::U256;
 use minter_did::error::Result;
->>>>>>> ea59d92b
 
 /// This structure contains data of a valid burn operation.
 ///
@@ -119,82 +102,16 @@
     }
 }
 
-<<<<<<< HEAD
-/// Checks if `evm` has valid BftBridge contract deployed.
-pub async fn check_bft_bridge_contract(
-    evm: &EthJsonRpcClient<impl Client>,
-    bft_address: H160,
-    core: Rc<RefCell<BridgeCore>>,
-) -> Result<()> {
-    // Check Bft Bridge code
-    let code = evm
-        .get_code(bft_address.0, ethers_core::types::BlockNumber::Latest)
-        .await
-        .map_err(|e| Error::Internal(format!("failed to get bft bridge code: {}", e)))?;
-
-    let code_bytes = hex::decode(code.trim_start_matches("0x"))
-        .map_err(|e| format!("failed to decode bft bridge contract code: {}", e))?;
-
-    if code_bytes != *BFT_BRIDGE_SMART_CONTRACT_DEPLOYED_CODE {
-        return Err(Error::InvalidBftBridgeContract);
-    }
-
-    // Check owner
-    let signer = &core.borrow().get_transaction_signer();
-    let minter_address = signer
-        .get_address()
-        .await
-        .map_err(|e| Error::from(format!("failed to get address: {e}")))?;
-    let data = MINTER_CANISTER_ADDRESS
-        .encode_input(&[])
-        .map_err(|e| Error::from(format!("failed to encode function arguments: {e}")))?;
-    let call_result = evm
-        .eth_call(
-            TransactionRequest {
-                from: Some(minter_address.0),
-                to: Some(bft_address.0.into()),
-                gas: Some(DEFAULT_TX_GAS_LIMIT.into()),
-                data: Some(data.into()),
-                ..Default::default()
-            },
-            ethers_core::types::BlockNumber::Latest,
-        )
-        .await
-        .map_err(|e| {
-            Error::from(format!(
-                "failed to read minter canister address from bft bridge: {e}"
-            ))
-        })?;
-
-    let call_result = hex::decode(call_result.trim_start_matches("0x"))
-        .map_err(|e| Error::from(format!("failed to decode call result: {e}")))?;
-    if let &[Token::Address(contract_minter_address)] = MINTER_CANISTER_ADDRESS
-        .decode_output(&call_result)
-        .map_err(|e| Error::from(format!("failed to decode call result: {e}")))?
-        .as_slice()
-    {
-        if H160::from(contract_minter_address) != minter_address {
-            Err(Error::InvalidBftBridgeContract)
-        } else {
-            Ok(())
-        }
-    } else {
-        Err(Error::from("invalid call result".to_string()))
-    }
-}
-
-=======
->>>>>>> ea59d92b
 #[cfg(test)]
 mod tests {
-    use bridge_did::id256::Id256;
-    use bridge_did::order::{fit_str_to_array, MintOrder, SignedMintOrder};
     use candid::Principal;
     use did::{codec, H160};
     use eth_signer::sign_strategy::{SigningStrategy, TransactionSigner};
     use ethers_core::utils::keccak256;
     use ic_exports::ic_kit::MockContext;
     use ic_stable_structures::Storable;
+    use minter_did::id256::Id256;
+    use minter_did::order::{fit_str_to_array, MintOrder, SignedMintOrder};
 
     #[tokio::test]
     async fn signed_mint_order_encoding_roundtrip() {
