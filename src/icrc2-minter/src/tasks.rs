--- conflicted
+++ resolved
@@ -2,18 +2,12 @@
 use std::future::Future;
 use std::pin::Pin;
 use std::rc::Rc;
-use std::time::Duration;
 
 use candid::{CandidType, Decode, Nat, Principal};
 use did::{H160, U256};
 use eth_signer::sign_strategy::TransactionSigner;
-<<<<<<< HEAD
-use ethers_core::types::{BlockNumber, Log};
-use ic_exports::ic_kit::{ic, RejectionCode};
-=======
 use ethers_core::types::Log;
 use ic_exports::ic_kit::RejectionCode;
->>>>>>> 64a1199c
 use ic_task_scheduler::retry::BackoffPolicy;
 use ic_task_scheduler::scheduler::TaskScheduler;
 use ic_task_scheduler::task::{ScheduledTask, Task, TaskOptions};
@@ -39,47 +33,6 @@
 use crate::tokens::icrc2::Success;
 use crate::tokens::{icrc1, icrc2};
 
-const COLLECT_EVM_LOGS_TIMEOUT: Duration = Duration::from_secs(60);
-thread_local! {
-    static COLLECT_EVM_LOGS_TS: RefCell<Option<u64>> = RefCell::new(None);
-}
-
-/// This lock is used to prevent several evm log collection tasks to run concurrently. When the
-/// task starts, it takes the lock and holds it until the evm params are updates, so no other
-/// task would receive logs from the same block numbers.
-///
-/// To prevent the lock to get stuck locked in case of panic after an async call, we set the timeout
-/// of 1 minute, after which the lock is released even if the task didn't release it.
-struct CollectLogsLock {
-    ts: u64,
-}
-
-impl CollectLogsLock {
-    fn take() -> Option<Self> {
-        match COLLECT_EVM_LOGS_TS.with(|v| *v.borrow()) {
-            Some(ts) if (ts + COLLECT_EVM_LOGS_TIMEOUT.as_nanos() as u64) < ic::time() => None,
-            _ => {
-                let ts = ic::time();
-                COLLECT_EVM_LOGS_TS.with(|v| *v.borrow_mut() = Some(ts));
-                Some(Self { ts })
-            }
-        }
-    }
-}
-
-impl Drop for CollectLogsLock {
-    fn drop(&mut self) {
-        COLLECT_EVM_LOGS_TS.with(|v| {
-            let mut curr_lock = v.borrow_mut();
-            if let Some(ts) = *curr_lock {
-                if ts <= self.ts {
-                    *curr_lock = None;
-                }
-            }
-        });
-    }
-}
-
 #[derive(Debug, Serialize, Deserialize, Clone)]
 pub enum BridgeTask {
     InitEvmInfo,
@@ -152,11 +105,6 @@
         state: Rc<RefCell<State>>,
         scheduler: Box<dyn 'static + TaskScheduler<Self>>,
     ) -> Result<(), SchedulerError> {
-        let Some(_lock) = CollectLogsLock::take() else {
-            log::trace!("Another collect evm events task is in progress. Skipping.");
-            return Ok(());
-        };
-
         log::trace!("collecting evm events");
 
         let client = state.borrow().config.get_evm_client();
