--- conflicted
+++ resolved
@@ -32,12 +32,7 @@
 icrc-client = { workspace = true }
 jsonrpc-core = { workspace = true }
 log = { workspace = true }
-<<<<<<< HEAD
-minter-contract-utils = { path = "../minter-contract-utils" }
-=======
 bridge-utils = { path = "../bridge-utils" }
-minter-did = { workspace = true }
->>>>>>> ea59d92b
 serde = { workspace = true }
 thiserror = { workspace = true }
 
