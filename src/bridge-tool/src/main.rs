use std::str::FromStr;
use std::time::Duration;

use alloy_sol_types::{SolCall, SolConstructor};
use bridge_utils::{BFTBridge, FeeCharge, UUPSProxy, WrappedToken};
use candid::{CandidType, Encode, IDLArgs, Principal, TypeEnv};
use clap::Parser;
use did::constant::EIP1559_INITIAL_BASE_FEE;
use did::{BlockNumber, Transaction, TransactionReceipt, H256, U256};
use eth_signer::transaction::{SigningMethod, TransactionBuilder};
use eth_signer::{Signer, Wallet};
use ethereum_types::H160;
use ethers_core::k256::ecdsa::SigningKey;
use evm_canister_client::EvmCanisterClient;
use ic_canister_client::IcAgentClient;
use minter_did::id256::Id256;
use minter_did::reason::Icrc2Burn;
use tokio::time::Instant;

// This identity is only used to make the calls non-anonymous. No actual checks depend on this
// identity.
const IDENTITY_PATH: &str = "src/bridge-tool/identity.pem";

/// Some operations with BFT bridge.
#[derive(Parser, Debug)]
#[clap(version = "0.1")]
enum CliCommand {
    /// Create bft bridge contract.
    DeployBftBridge(DeployBftArgs),
    /// Create wrapper token contract.
    CreateToken(CreateTokenArgs),
    /// Create a new ETH wallet and mint native tokens to it.
    CreateWallet(CreateWalletArgs),
    /// Burn wrapped BTC.
    BurnWrapped(BurnWrappedArgs),
    /// Return ETH wallet address.
    WalletAddress(WalletAddressArgs),
    /// Create bft bridge contract.
    DeployFeeCharge(DeployFeeChargeArgs),
    /// Returns expected contract address for the given parameters.
    ExpectedContractAddress(ExpectedContractAddress),
    /// Request ICRC2 deposit
    DepositIcrc(DepositIcrcArgs),
    /// Get wallet nonce
    GetNonce(GetNonceArgs),
}

#[derive(Debug, Parser)]
struct GetNonceArgs {
    /// Evm canister principal
    #[arg(long)]
    evm: Principal,
    #[arg(long)]

    /// PK of the EVM wallet to get nonce for
    wallet: Option<String>,

    /// IC host (uses local dfx deployment by default)
    #[arg(long)]
    ic_host: Option<String>,
}

#[derive(Debug, Parser)]
struct DepositIcrcArgs {
    /// Evm canister principal
    #[arg(long)]
    evm: Principal,

    /// EVM address of the BFT bridge
    #[arg(long)]
    bft_bridge: String,

    /// Amount to deposit
    #[arg(long)]
    amount: u128,

    /// Principal of the sender (from which account ICRC tokens are taken)
    #[arg(long)]
    sender: Principal,

    /// Principal of the ICRC2 token to be bridged
    #[arg(long)]
    token: Principal,

    /// ERC20 token address
    #[arg(long)]
    erc20_token_address: H160,

    /// IC host
    #[arg(long)]
    ic_host: Option<String>,

    /// Hex-encoded PK to use to sign transaction. If not set, a random wallet will be created.
    #[arg(long)]
    wallet: Option<String>,
}

#[derive(Debug, Parser)]
struct DeployBftArgs {
    /// ETH address of the minter
    #[arg(long)]
    minter_address: String,

    /// ETH address of the FeeCharge contract.
    #[arg(long)]
    fee_charge_address: Option<String>,

    /// IsWrappedSide
    #[arg(long, default_value_t = false)]
    is_wrapped_side: bool,

    /// Evm Principal
    #[arg(long)]
    evm: Principal,

    /// IC host
    #[arg(long)]
    ic_host: Option<String>,

    /// Hex-encoded PK to use to sign transaction. If not set, a random wallet will be created.
    #[arg(long)]
    wallet: Option<String>,

    /// Identity Path
    #[arg(long)]
    identity_path: Option<String>,
}

#[derive(Debug, Parser)]
struct DeployFeeChargeArgs {
    /// Principal of the EVM canister
    #[arg(long)]
    evm: Principal,

    #[arg(long)]
    identity_path: Option<String>,

    /// IC host
    #[arg(long)]
    ic_host: Option<String>,

    /// Hex-encoded PK to use to sign transaction.
    #[arg(long)]
    wallet: String,

    /// Nonce for the transaction. Should be fixed to know the contract address before the deploy.
    #[arg(long)]
    nonce: u64,

    /// Addresses of BftBridges, which should be able to charge fee.
    #[arg(long)]
    bridges: Vec<String>,
}

#[derive(Debug, Parser)]
struct ExpectedContractAddress {
    /// Hex-encoded PK of contract deployer.
    #[arg(long)]
    wallet: String,

    /// Nonce used in contract deployment transaction.
    #[arg(long)]
    nonce: u64,
}

#[derive(Debug, Parser)]
struct CreateTokenArgs {
    /// ETH address of the BFT bridge contract.
    #[arg(long)]
    bft_bridge_address: String,

    /// Name of the token to be created.
    #[arg(long)]
    token_name: String,

    /// ID of the source token.
    ///
    /// ID can be in one of the following forms:
    /// * raw hex value of `Id256`
    /// * principal of the token in case the token is hosted by IC
    /// * `BLOCK_ID:TX_INDEX` for runes
    #[arg(long)]
    token_id: String,

    /// Principal of the EVM canister.
    #[arg(long)]
    evm_canister: Principal,

    /// IC host
    #[arg(long)]
    ic_host: Option<String>,

    /// Identity Path
    #[arg(long)]
    identity_path: Option<String>,

    /// Hex-encoded PK to use to sign transaction. If not set, a random wallet will be created.
    #[arg(long)]
    wallet: Option<String>,
}

#[derive(Debug, Parser)]
struct CreateWalletArgs {
    /// Principal of the EVM canister.
    #[arg(long)]
    evm_canister: Principal,
}

#[derive(Debug, Parser)]
struct BurnWrappedArgs {
    /// Hex-encoded PK to use to sign transaction.
    #[arg(long)]
    wallet: String,

    /// Principal of the EVM canister.
    #[arg(long)]
    evm_canister: Principal,

    /// ETH address of the BFT bridge contract.
    #[arg(long)]
    bft_bridge: String,

    /// ETH address of the wrapper token contract.
    #[arg(long)]
    token_address: String,

    /// to Token ID.
    #[arg(long)]
    to_token_id: String,

    /// BTC address to transfer BTC to.
    #[arg(long)]
    address: String,

    /// Amount to transfer.
    #[arg(long)]
    amount: u128,
}

#[derive(Debug, Parser)]
struct WalletAddressArgs {
    /// Hex-encoded PK to use to sign transaction.
    #[arg(long)]
    wallet: String,

    /// If set, returns the address in candid form. Otherwise, in hex form.
    #[arg(long)]
    candid: bool,
}

#[tokio::main]
async fn main() {
    match CliCommand::parse() {
        CliCommand::DeployBftBridge(args) => deploy_bft_bridge(args).await,
        CliCommand::CreateToken(args) => create_token(args).await,
        CliCommand::CreateWallet(args) => create_wallet(args).await,
        CliCommand::BurnWrapped(args) => burn_wrapped(args).await,
        CliCommand::WalletAddress(args) => wallet_address(args),
        CliCommand::DeployFeeCharge(args) => deploy_fee_charge(args).await,
        CliCommand::ExpectedContractAddress(args) => expected_contract_address(args),
        CliCommand::DepositIcrc(args) => deposit_icrc(args).await,
        CliCommand::GetNonce(args) => get_nonce(args).await,
    }
}

async fn get_nonce(args: GetNonceArgs) {
    let host = args.ic_host.as_deref().unwrap_or("http://127.0.0.1:4943");

    let client = EvmCanisterClient::new(
        IcAgentClient::with_identity(args.evm, IDENTITY_PATH, host, None)
            .await
            .expect("Failed to create client"),
    );

    let wallet = get_wallet(&args.wallet, &client).await;
    let nonce = client
        .eth_get_transaction_count(wallet.address().into(), BlockNumber::Pending)
        .await
        .unwrap()
        .unwrap();

    println!("{nonce}");
}

async fn deposit_icrc(args: DepositIcrcArgs) {
    let bft_bridge = H160::from_slice(
        &hex::decode(args.bft_bridge.trim_start_matches("0x"))
            .expect("failed to parse bft bridge address"),
    );

    let host = args.ic_host.as_deref().unwrap_or("http://127.0.0.1:4943");

    let client = EvmCanisterClient::new(
        IcAgentClient::with_identity(args.evm, IDENTITY_PATH, host, None)
            .await
            .expect("Failed to create client"),
    );

    let wallet = get_wallet(&args.wallet, &client).await;
    let chain_id = client.eth_chain_id().await.expect("failed to get chain id");

    let data = Icrc2Burn {
        sender: args.sender,
        amount: args.amount.into(),
        icrc2_token_principal: args.token,
        from_subaccount: None,
        recipient_address: wallet.address().into(),
        approve_after_mint: None,
        fee_payer: None,
        erc20_token_address: args.erc20_token_address.into(),
    };

    let input = BFTBridge::notifyMinterCall {
        notificationType: 0,
        userData: Encode!(&data).unwrap().into(),
    }
    .abi_encode();

    let nonce = client
        .account_basic(wallet.address().into())
        .await
        .expect("Failed to get account info.")
        .nonce;
    let notify_minter_tx = TransactionBuilder {
        from: &wallet.address().into(),
        to: Some(bft_bridge.into()),
        nonce,
        value: 0u64.into(),
        gas: 5_000_000u64.into(),
        gas_price: Some((EIP1559_INITIAL_BASE_FEE * 2).into()),
        input,
        signature: SigningMethod::SigningKey(wallet.signer()),
        chain_id,
    }
    .calculate_hash_and_build()
    .expect("failed to sign the transaction");

    let hash = client
        .send_raw_transaction(notify_minter_tx)
        .await
        .expect("Failed to send raw transaction")
        .expect("Failed to execute deposit notification transaction");

    let receipt = wait_for_tx_success(&client, hash).await;

    //TODO:: Decode the event log

    eprintln!("Deposit notification sent");
    eprintln!("Transaction receipt: {receipt:?}");
}

async fn get_wallet<'a>(
    pk: &'a Option<String>,
    client: &'a EvmCanisterClient<IcAgentClient>,
) -> Wallet<'a, SigningKey> {
    match pk {
        Some(v) => Wallet::from_bytes(
            &hex::decode(v.trim_start_matches("0x")).expect("invalid hex string for wallet PK"),
        )
        .expect("invalid wallet PK value"),
        None => create_new_wallet(client).await,
    }
}

async fn create_new_wallet(client: &EvmCanisterClient<IcAgentClient>) -> Wallet<SigningKey> {
    let wallet = Wallet::new(&mut rand::thread_rng());
    eprintln!("Initialized new wallet: {:#x}", wallet.address());

    mint_tokens(client, &wallet).await;

    wallet
}

async fn mint_tokens(client: &EvmCanisterClient<IcAgentClient>, wallet: &Wallet<'_, SigningKey>) {
    let res = client
        .mint_native_tokens(wallet.address().into(), u128::MAX.into())
        .await
        .expect("Failed to send mint native tokens request")
        .expect("Mint native tokens request failed");

    wait_for_tx_success(client, res.0.clone()).await;
    eprintln!(
        "Minted {} ETH tokens to address {:#x}",
        u128::MAX,
        wallet.address()
    );
}

const MAX_TX_TIMEOUT_SEC: u64 = 6;

async fn wait_for_tx_success(
    client: &EvmCanisterClient<IcAgentClient>,
    tx_hash: H256,
) -> TransactionReceipt {
    let start = Instant::now();
    let timeout = Duration::from_secs(MAX_TX_TIMEOUT_SEC);
    while start.elapsed() < timeout {
        let receipt = client
            .eth_get_transaction_receipt(tx_hash.clone())
            .await
            .expect("Failed to request transaction receipt")
            .expect("Request for receipt failed");

        if let Some(receipt) = receipt {
            if receipt.status != Some(1u64.into()) {
                eprintln!("Transaction: {tx_hash}");
                eprintln!("Receipt: {receipt:?}");
                if let Some(output) = receipt.output {
                    let output = String::from_utf8_lossy(&output);
                    eprintln!("Output: {output}");
                }

                panic!("Transaction failed");
            } else {
                return receipt;
            }
        } else {
            tokio::time::sleep(Duration::from_millis(500)).await;
        }
    }

    panic!("Transaction {tx_hash} timed out");
}

fn _print_signed_tx(tx: Transaction) {
    let candid_bytes = candid::encode_args((&tx,)).expect("failed to serialize tx to Candid");
    let args = IDLArgs::from_bytes(&candid_bytes).expect("failed to deserialize Candid");
    // Without type annotation instead of field names numerical ids will be used in output
    let args = args
        .annotate_types(false, &TypeEnv::new(), &[Transaction::ty()])
        .unwrap();

    // Output the transaction in Candid text format
    println!("{args}");
}

async fn deploy_bft_bridge(args: DeployBftArgs) {
    let minter = H160::from_slice(
        &hex::decode(args.minter_address.trim_start_matches("0x"))
            .expect("failed to parse minter address"),
    );

    let identity = args.identity_path.as_deref().unwrap_or(IDENTITY_PATH);
    let host = args.ic_host.as_deref().unwrap_or("http://127.0.0.1:4943");
    let client = EvmCanisterClient::new(
        IcAgentClient::with_identity(args.evm, identity, host, None)
            .await
            .expect("failed to create evm client"),
    );

    let wallet = get_wallet(&args.wallet, &client).await;

    let chain_id = client.eth_chain_id().await.expect("failed to get chain id");

    let fee_charge = args
        .fee_charge_address
        .map(|address_str| {
            H160::from_slice(
                &hex::decode(address_str.trim_start_matches("0x"))
                    .expect("failed to parse minter address"),
            )
        })
        .unwrap_or_default();

    async fn deploy_contract(
        client: &EvmCanisterClient<IcAgentClient>,
        wallet: &Wallet<'_, SigningKey>,
        input: Vec<u8>,
        chain_id: u64,
    ) -> H160 {
        let nonce = client
            .eth_get_transaction_count(wallet.address().into(), BlockNumber::Pending)
            .await
            .unwrap()
            .unwrap();

        let tx = TransactionBuilder {
            from: &wallet.address().into(),
            to: None,
            nonce,
            value: 0u64.into(),
            gas: 5_000_000u64.into(),
            gas_price: Some((EIP1559_INITIAL_BASE_FEE * 2).into()),
            input,
            signature: SigningMethod::SigningKey(wallet.signer()),
            chain_id: chain_id as _,
        }
        .calculate_hash_and_build()
        .expect("Failed to sign the transaction");

        let hash = client
            .send_raw_transaction(tx)
            .await
            .expect("Failed to send raw transaction")
            .expect("Failed to execute contract deployment transaction");
        let receipt = wait_for_tx_success(client, hash).await;
        receipt
            .contract_address
            .expect("Receipt did not contain contract address")
            .into()
    }

    let mut bft_contract_input = BFTBridge::BYTECODE.to_vec();
    let constructor = BFTBridge::constructorCall {}.abi_encode();
    bft_contract_input.extend_from_slice(&constructor);

    let bft_contract_address =
        deploy_contract(&client, &wallet, bft_contract_input, chain_id).await;

    let init_data = BFTBridge::initializeCall {
        minterAddress: minter.0.into(),
        feeChargeAddress: fee_charge.0.into(),
        _isWrappedSide: args.is_wrapped_side,
    }
    .abi_encode();

    let mut proxy_input = UUPSProxy::BYTECODE.to_vec();

    let constructor = UUPSProxy::constructorCall {
        _implementation: bft_contract_address.0.into(),
        _data: init_data.into(),
    }
    .abi_encode();
    proxy_input.extend_from_slice(&constructor);

    let bft_proxy_address = deploy_contract(&client, &wallet, proxy_input, chain_id).await;

    eprintln!("Created BFT Bridge contract");
    println!("Implementation address: {bft_contract_address:#x}");
    println!("Proxy address: {bft_proxy_address:#x}");
    println!("{bft_proxy_address:#x}");
}

async fn deploy_fee_charge(args: DeployFeeChargeArgs) {
    let identity = args.identity_path.as_deref().unwrap_or(IDENTITY_PATH);
    let host = args.ic_host.as_deref().unwrap_or("http://127.0.0.1:4943");
    let client = EvmCanisterClient::new(
        IcAgentClient::with_identity(args.evm, identity, host, None)
            .await
            .expect("failed to create evm client"),
    );

    let some_wallet = Some(args.wallet.clone());
    let wallet = get_wallet(&some_wallet, &client).await;
    let did_from: did::H160 = wallet.address().into();

    let addresses = args
        .bridges
        .iter()
        .map(|addr| {
            let addr = H160::from_slice(
                &hex::decode(addr.trim_start_matches("0x"))
                    .expect("failed to parse bridge address"),
            );
            addr.0.into()
        })
        .collect();
    let mut fee_charge_input = FeeCharge::BYTECODE.to_vec();
    let constructor = FeeCharge::constructorCall {
        canChargeFee: addresses,
    }
    .abi_encode();

    fee_charge_input.extend_from_slice(&constructor);

    let chain_id = client.eth_chain_id().await.expect("failed to get chain id");

    let create_contract_tx = TransactionBuilder {
        from: &did_from,
        input: fee_charge_input,
        nonce: args.nonce.into(),
        gas_price: Some((EIP1559_INITIAL_BASE_FEE * 2).into()),
        to: None,
        value: U256::zero(),
        gas: 4_000_000_u64.into(),
        signature: SigningMethod::SigningKey(wallet.signer()),
        chain_id,
    }
    .calculate_hash_and_build()
    .expect("failed to build transaction");

    let hash = client
        .send_raw_transaction(create_contract_tx)
        .await
        .expect("Failed to send raw transaction")
        .expect("Failed to execute crate BFT contract transaction");
    let receipt = wait_for_tx_success(&client, hash).await;
    let fee_charge_contract_address = receipt
        .contract_address
        .expect("Receipt did not contain contract address");

    eprintln!("Created FeeCharge contract");
    println!("{fee_charge_contract_address:#x}");
}

fn expected_contract_address(args: ExpectedContractAddress) {
    let wallet = Wallet::from_bytes(
        &hex::decode(args.wallet.trim_start_matches("0x"))
            .expect("invalid hex string for wallet PK"),
    )
    .expect("invalid wallet PK value");
    let deployer = wallet.address();
    let contract_address = ethers_core::utils::get_contract_address(deployer, args.nonce);
    println!("{contract_address:#x}");
}

async fn create_token(args: CreateTokenArgs) {
    let bft_bridge = H160::from_slice(
        &hex::decode(args.bft_bridge_address.trim_start_matches("0x"))
            .expect("failed to parse bft bridge address"),
    );

    let token_id = decode_token_id(&args.token_id)
        .unwrap_or_else(|| panic!("Invalid token id format: {}", args.token_id));

    let identity = args.identity_path.as_deref().unwrap_or(IDENTITY_PATH);
    let host = args.ic_host.as_deref().unwrap_or("http://127.0.0.1:4943");

    let client = EvmCanisterClient::new(
        IcAgentClient::with_identity(args.evm_canister, identity, host, None)
            .await
            .expect("Failed to create client"),
    );

    let wallet = get_wallet(&args.wallet, &client).await;
    let chain_id = client.eth_chain_id().await.expect("failed to get chain id");

    let input = BFTBridge::deployERC20Call {
        name: args.token_name.clone(),
        symbol: args.token_name,
        baseTokenID: token_id.0.into(),
    }
    .abi_encode();

    let nonce = client
        .account_basic(wallet.address().into())
        .await
        .expect("Failed to get account info.")
        .nonce;
    let create_token_tx = TransactionBuilder {
        from: &wallet.address().into(),
        to: Some(bft_bridge.into()),
        nonce,
        value: 0u64.into(),
        gas: 5_000_000u64.into(),
        gas_price: Some((EIP1559_INITIAL_BASE_FEE * 2).into()),
        input,
        signature: SigningMethod::SigningKey(wallet.signer()),
        chain_id,
    }
    .calculate_hash_and_build()
    .expect("failed to sign the transaction");

    let hash = client
        .send_raw_transaction(create_token_tx)
        .await
        .expect("Failed to send raw transaction")
        .expect("Failed to execute crate token transaction");
    let receipt = wait_for_tx_success(&client, hash).await;

    let token_address = BFTBridge::deployERC20Call::abi_decode_returns(
        &receipt
            .output
            .expect("Receipt for token creation does not contain output"),
        true,
    )
    .expect("Failed to decode token creation output")
    ._0;

    eprintln!("Created token contract");
    println!("{:#x}", token_address);
}

async fn create_wallet(args: CreateWalletArgs) {
    let client = EvmCanisterClient::new(
        IcAgentClient::with_identity(
            args.evm_canister,
            IDENTITY_PATH,
            "http://127.0.0.1:4943",
            None,
        )
        .await
        .expect("Failed to create client"),
    );

    let wallet = create_new_wallet(&client).await;

    eprint!("Wallet address, Candid style: blob \"");
    for num in wallet.address().0 {
        eprint!("\\{num:02x}");
    }
    for _ in 0..12 {
        eprint!("\\00");
    }
    eprintln!("\"");

    println!("0x{}", hex::encode(wallet.signer().to_bytes()));
}

fn wallet_address(args: WalletAddressArgs) {
    let wallet_pk = hex::decode(args.wallet.trim_start_matches("0x"))
        .expect("Failed to decode wallet pk from hex string");
    let wallet = Wallet::from_bytes(&wallet_pk).expect("Failed to create a wallet");

    if args.candid {
        print!("blob \"");
        for num in wallet.address().0 {
            print!("\\{num:02x}");
        }
        for _ in 0..12 {
            print!("\\00");
        }
        println!("\"");
    } else {
        println!("{:#x}", wallet.address());
    }
}

async fn burn_wrapped(args: BurnWrappedArgs) {
    let client = EvmCanisterClient::new(
        IcAgentClient::with_identity(
            args.evm_canister,
            IDENTITY_PATH,
            "http://127.0.0.1:4943",
            None,
        )
        .await
        .expect("Failed to create client"),
    );

    let wallet_addr = Some(args.wallet.clone());
    let wallet = get_wallet(&wallet_addr, &client).await;
    let chain_id = client.eth_chain_id().await.expect("failed to get chain id");

    let bft_bridge = H160::from_slice(
        &hex::decode(args.bft_bridge.trim_start_matches("0x"))
            .expect("failed to parse bft bridge address"),
    );

    let token = H160::from_slice(
        &hex::decode(args.token_address.trim_start_matches("0x"))
            .expect("failed to parse bft bridge address"),
    );

    let input = WrappedToken::balanceOfCall {
        account: wallet.address().0.into(),
    }
    .abi_encode();

    let result = client
        .eth_call(
            Some(wallet.address().into()),
            Some(token.into()),
            None,
            5_000_000u64,
            Some((EIP1559_INITIAL_BASE_FEE * 2).into()),
            Some(input.into()),
        )
        .await
        .expect("balance call failed")
        .expect("balance call failed");
    let balance = u128::from_str_radix(result.trim_start_matches("0x"), 16)
        .expect("Failed to decode balance response");
    eprintln!("Current wrapped token balance: {balance}");

    let amount: U256 = args.amount.into();

    let input = WrappedToken::approveCall {
        spender: bft_bridge.0.into(),
        value: amount.clone().into(),
    }
    .abi_encode();
    let nonce = client
        .account_basic(wallet.address().into())
        .await
        .expect("Failed to get account info.")
        .nonce;
    let approve_tx = TransactionBuilder {
        from: &wallet.address().into(),
        to: Some(token.into()),
        nonce,
        value: 0u64.into(),
        gas: 5_000_000u64.into(),
        gas_price: Some((EIP1559_INITIAL_BASE_FEE * 2).into()),
        input,
        signature: SigningMethod::SigningKey(wallet.signer()),
        chain_id,
    }
    .calculate_hash_and_build()
    .expect("failed to sign the transaction");

    let hash = client
        .send_raw_transaction(approve_tx)
        .await
        .expect("Failed to send raw transaction")
        .expect("Failed to execute approve transaction");
    wait_for_tx_success(&client, hash).await;

<<<<<<< HEAD
    let input = BFTBridge::burnCall {
        amount: amount.into(),
        fromERC20: token.0.into(),
        recipientID: args.address.into_bytes().into(),
    }
    .abi_encode();
=======
    let input = bft_bridge_api::BURN
        .encode_input(&[
            Token::Uint(amount),
            Token::Address(token),
            Token::FixedBytes(args.to_token_id.into_bytes()),
            Token::Bytes(args.address.into_bytes()),
        ])
        .unwrap();
>>>>>>> 94e34d67

    let nonce = client
        .account_basic(wallet.address().into())
        .await
        .expect("Failed to get account info.")
        .nonce;
    let burn_tx = TransactionBuilder {
        from: &wallet.address().into(),
        to: Some(bft_bridge.into()),
        nonce,
        value: 0u64.into(),
        gas: 5_000_000u64.into(),
        gas_price: Some((EIP1559_INITIAL_BASE_FEE * 2).into()),
        input,
        signature: SigningMethod::SigningKey(wallet.signer()),
        chain_id,
    }
    .calculate_hash_and_build()
    .expect("failed to sign the transaction");

    let hash = client
        .send_raw_transaction(burn_tx)
        .await
        .expect("Failed to send raw transaction")
        .expect("Failed to execute burn transaction");
    wait_for_tx_success(&client, hash).await;
}

fn decode_token_id(id_string: &str) -> Option<Id256> {
    if let Ok(hex) = hex::decode(id_string) {
        if hex.len() == 32 {
            return Id256::from_slice(&hex);
        }
    }

    let split: Vec<_> = id_string.split(':').collect();
    if split.len() == 2 {
        let block_id = split[0]
            .parse::<u64>()
            .unwrap_or_else(|_| panic!("invalid rune id: {id_string})"));
        let tx_index = split[1]
            .parse::<u32>()
            .unwrap_or_else(|_| panic!("invalid rune id: {id_string})"));
        return Some(Id256::from_btc_tx_index(block_id, tx_index));
    }

    if let Ok(id) = Principal::from_str(id_string) {
        return Some(Id256::from(&id));
    }

    None
}<|MERGE_RESOLUTION|>--- conflicted
+++ resolved
@@ -796,23 +796,13 @@
         .expect("Failed to execute approve transaction");
     wait_for_tx_success(&client, hash).await;
 
-<<<<<<< HEAD
     let input = BFTBridge::burnCall {
         amount: amount.into(),
         fromERC20: token.0.into(),
+        toTokenID: args.to_token_id.into()
         recipientID: args.address.into_bytes().into(),
     }
     .abi_encode();
-=======
-    let input = bft_bridge_api::BURN
-        .encode_input(&[
-            Token::Uint(amount),
-            Token::Address(token),
-            Token::FixedBytes(args.to_token_id.into_bytes()),
-            Token::Bytes(args.address.into_bytes()),
-        ])
-        .unwrap();
->>>>>>> 94e34d67
 
     let nonce = client
         .account_basic(wallet.address().into())
