--- conflicted
+++ resolved
@@ -195,11 +195,7 @@
             decimals: state_ref.decimals(),
             approve_spender: Default::default(),
             approve_amount: Default::default(),
-<<<<<<< HEAD
-            fee_payer: Default::default(),
-=======
             fee_payer: H160::zero(),
->>>>>>> a10027dd
         };
 
         let signer = state_ref.signer().get().clone();
