use crate::memory::{MEMORY_MANAGER, SIGNER_MEMORY_ID};
use crate::orders_store::OrdersStore;
use crate::{MAINNET_CHAIN_ID, REGTEST_CHAIN_ID, TESTNET_CHAIN_ID};
use candid::{CandidType, Principal};
use did::H160;
use eth_signer::sign_strategy::{SigningStrategy, TxSigner};
use ic_exports::ic_cdk::api::management_canister::bitcoin::BitcoinNetwork;
use ic_stable_structures::stable_structures::DefaultMemoryImpl;
use ic_stable_structures::{StableCell, VirtualMemory};
use minter_contract_utils::evm_bridge::{EvmInfo, EvmParams};
use minter_contract_utils::evm_link::EvmLink;
use serde::Deserialize;

type SignerStorage = StableCell<TxSigner, VirtualMemory<DefaultMemoryImpl>>;

pub struct State {
    config: BtcBridgeConfig,
    bft_config: BftBridgeConfig,
    signer: SignerStorage,
    orders_store: OrdersStore,
    evm_params: Option<EvmParams>,
}

#[derive(Debug, CandidType, Deserialize)]
pub struct BtcBridgeConfig {
    pub ck_btc_minter: Principal,
    pub ck_btc_ledger: Principal,
    pub network: BitcoinNetwork,
    pub evm_link: EvmLink,
    pub signing_strategy: SigningStrategy,
    pub admin: Principal,
    pub ck_btc_ledger_fee: u64,
}

impl Default for BtcBridgeConfig {
    fn default() -> Self {
        Self {
            ck_btc_minter: Principal::anonymous(),
            ck_btc_ledger: Principal::anonymous(),
            network: BitcoinNetwork::Regtest,
            evm_link: EvmLink::default(),
            signing_strategy: SigningStrategy::Local {
                private_key: [0; 32],
            },
<<<<<<< HEAD
            admin: Principal::anonymous(),
            ck_btc_ledger_fee: 10,
=======
            admin: Principal::management_canister(),
>>>>>>> b89a4321
        }
    }
}

#[derive(Default, Debug, CandidType, Deserialize)]
pub struct BftBridgeConfig {
    pub erc20_chain_id: u32,
    pub bridge_address: H160,
    pub token_address: H160,
    pub token_name: [u8; 32],
    pub token_symbol: [u8; 16],
    pub decimals: u8,
}

impl Default for State {
    fn default() -> Self {
        let default_signer = SigningStrategy::Local {
            private_key: [1; 32],
        }
        .make_signer(0)
        .expect("Failed to create default signer");

        let signer = SignerStorage::new(
            MEMORY_MANAGER.with(|mm| mm.get(SIGNER_MEMORY_ID)),
            default_signer,
        )
        .expect("failed to initialize transaction signer");

        Self {
            config: Default::default(),
            bft_config: Default::default(),
            signer,
            orders_store: Default::default(),
            evm_params: None,
        }
    }
}

impl State {
    pub fn configure(&mut self, config: BtcBridgeConfig) {
        let signer = config
            .signing_strategy
            .clone()
            .make_signer(0)
            .expect("Failed to create signer");
        let stable = SignerStorage::new(MEMORY_MANAGER.with(|mm| mm.get(SIGNER_MEMORY_ID)), signer)
            .expect("failed to init signer in stable memory");
        self.signer = stable;

        self.config = config;
    }

    pub fn configure_bft(&mut self, bft_config: BftBridgeConfig) {
        self.bft_config = bft_config;
    }

    pub fn ck_btc_minter(&self) -> Principal {
        self.config.ck_btc_minter
    }

    pub fn ck_btc_ledger(&self) -> Principal {
        self.config.ck_btc_ledger
    }

    pub fn erc20_chain_id(&self) -> u32 {
        self.bft_config.erc20_chain_id
    }

    pub fn btc_chain_id(&self) -> u32 {
        match self.config.network {
            BitcoinNetwork::Mainnet => MAINNET_CHAIN_ID,
            BitcoinNetwork::Testnet => TESTNET_CHAIN_ID,
            BitcoinNetwork::Regtest => REGTEST_CHAIN_ID,
        }
    }

    pub fn signer(&self) -> &SignerStorage {
        &self.signer
    }

    pub fn mint_orders(&self) -> &OrdersStore {
        &self.orders_store
    }

    pub fn mint_orders_mut(&mut self) -> &mut OrdersStore {
        &mut self.orders_store
    }

    pub fn get_evm_info(&self) -> EvmInfo {
        EvmInfo {
            link: self.config.evm_link.clone(),
            bridge_contract: self.bft_config.bridge_address.clone(),
            params: self.evm_params.clone(),
        }
    }

    pub fn get_evm_params(&self) -> &Option<EvmParams> {
        &self.evm_params
    }

    pub fn token_address(&self) -> &H160 {
        &self.bft_config.token_address
    }

    pub fn token_name(&self) -> [u8; 32] {
        self.bft_config.token_name
    }

    pub fn token_symbol(&self) -> [u8; 16] {
        self.bft_config.token_symbol
    }

    pub fn decimals(&self) -> u8 {
        self.bft_config.decimals
    }

    pub fn update_evm_params(&mut self, f: impl FnOnce(&mut Option<EvmParams>)) {
        f(&mut self.evm_params)
    }

    pub fn admin(&self) -> Principal {
        self.config.admin
    }

<<<<<<< HEAD
    pub fn ck_btc_ledger_fee(&self) -> u64 {
        self.config.ck_btc_ledger_fee
=======
    pub fn check_admin(&self, caller: Principal) {
        if caller != self.admin() {
            panic!("access denied");
        }
>>>>>>> b89a4321
    }
}<|MERGE_RESOLUTION|>--- conflicted
+++ resolved
@@ -42,12 +42,8 @@
             signing_strategy: SigningStrategy::Local {
                 private_key: [0; 32],
             },
-<<<<<<< HEAD
-            admin: Principal::anonymous(),
+            admin: Principal::management_canister(),
             ck_btc_ledger_fee: 10,
-=======
-            admin: Principal::management_canister(),
->>>>>>> b89a4321
         }
     }
 }
@@ -172,14 +168,13 @@
         self.config.admin
     }
 
-<<<<<<< HEAD
-    pub fn ck_btc_ledger_fee(&self) -> u64 {
-        self.config.ck_btc_ledger_fee
-=======
     pub fn check_admin(&self, caller: Principal) {
         if caller != self.admin() {
             panic!("access denied");
         }
->>>>>>> b89a4321
+    }
+
+    pub fn ck_btc_ledger_fee(&self) -> u64 {
+        self.config.ck_btc_ledger_fee
     }
 }