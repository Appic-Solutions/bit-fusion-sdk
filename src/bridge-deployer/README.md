# Bridge Deployer

Bridge Deployer is a CLI tool for deploying and managing various types of bridge contracts on the Internet Computer and Ethereum networks.

## Requirements

- Rust
- Forge CLI Installed
- dfx (only for **local** deployment)

## Installation

Build the project using the following commands:

```bash
cargo build -p bridge-deployer --release
```

## Usage

The general syntax for using the Bridge Deployer is:

```bash
./bridge-deployer [OPTIONS] <COMMAND>
```

## Commands

- `deploy`: Deploy a new bridge
- `upgrade`: Upgrade an existing bridge
- `reinstall`: Reinstall a bridge

## Global Options

- `--identity <IDENTITY_PATH>`: Path to the identity file
- `--private-key <PRIVATE_KEY>`: Private Key of the wallet to use for the transaction (can be provided as an environment variable `PRIVATE_KEY`)
- `--evm-network <EVM_NETWORK>`: EVM network to deploy the contract to (e.g. "mainnet", "testnet", "localhost")
- `--canister-ids <PATH_TO_CANISTER_IDS>`: Path to the file containing the canister ids
- `-v, --verbosity`: Set the verbosity level (use multiple times for higher levels)
- `-q, --quiet`: Silence all output

## Bridge Types

- Rune
- ICRC
- ERC20
- BTC
- BRC20

## Deployment

For the deployment of canisters, you will require to have/create a wallet canister which will be used to deploy the bridge canister. The wallet canister should have enough ICPs to cover the deployment cost and the cycles required for the bridge canister to be operational.

For the deployment, you will need to provide the wallet canister id as `--wallet-canister` or as an environment variable `WALLET_CANISTER`.

Command to deploy a bridge canister:

```bash
<<<<<<< HEAD
./bridge-deployer
  -vvv \
  --evm-network localhost \
  --private-key <PRIVATE_KEY> \
  --identity path/to/identity.pem \
  --evm <EVM_PRINCIPAL> \
  deploy \
  --wasm path/to/rune_bridge.wasm \
  --wallet-canister <WALLET_CANISTER> \
  rune \
  --owner <ADMIN_PRINCIPAL> \
  --min-confirmations 6 \
  --indexer-urls <https://indexer1.com,https://indexer2.com,https://indexer3.com> \
  --deposit-fee 1000000 \
  --mempool-timeout 3600 \
  --signing-key-id dfx \
  --bitcoin-network <bitcoin_network> \
  --indexer-consensus-threshold 3
=======
bridge-deployer deploy [BRIDGE_TYPE] --wasm <WASM_PATH> --wallet-canister <PRINCIPAL>
>>>>>>> 76201509
```

For more detailed information on each command and its options, use the `--help` flag:

```bash
./bridge-deployer --help
```

## Upgrading a Bridge

To upgrade a bridge, you will need to provide the canister id of the bridge to be upgraded. The command is similar to the commands shown above, with the addition of the `--canister-id` argument.

```bash
./bridge-deployer upgrade [BRIDGE_TYPE] --wasm <WASM_PATH> --canister-id <CANISTER_ID>
```

## Reinstalling a Bridge

To reinstall a bridge, you will need to provide the canister id of the bridge to be reinstalled. The command is similar to the deployment command, with the addition of the `--canister-id` argument.

```bash
bridge-deployer reinstall [BRIDGE_TYPE] --canister-id <PRINCIPAL> --wasm <WASM_PATH> --bft-bridge <ADDRESS>
```

Note: You need to provide the canister arguments for the bridge type you are reinstalling.

### Bridge-Specific Deployment Examples

#### ICRC Bridge

```bash
bridge-deployer -vvv \
  --evm-network mainnet \
  --identity <IDENTITY_PATH> \
  deploy \
  --wasm ./icrc_bridge.wasm \
  --wallet-canister rrkah-fqaaa-aaaaa-aaaaq-cai \
  icrc \
  --signing-key-id production \
  --owner 2vxsx-fae \
  --evm <EVM_PRINCIPAL> \
  --log-filter "trace" # You can set the log filter to "trace", "debug", "info", "warn", "error"
```

The other bridges are more or less similar to the ICRC bridge, with the only difference being the arguments required for the specific bridge type. You can refer to the help text for each bridge type for more information.

Note: The examples above are for illustrative purposes only. Please replace the placeholders with the actual values.

### Extra Information

For the upgrade process, only the canister will be upgraded. The BFT contract will remain the same, hence the BFT contract should be deployed separately in case it requires an upgrade.

### Troubleshooting

- If you encounter any issues during the deployment process, double check all the arguments provided and ensure that the wallet canister has enough ICPs to cover the deployment cost as well as the Ethereum address.
- If the deployment fails, check the error message for more information on the cause of the failure.<|MERGE_RESOLUTION|>--- conflicted
+++ resolved
@@ -56,7 +56,6 @@
 Command to deploy a bridge canister:
 
 ```bash
-<<<<<<< HEAD
 ./bridge-deployer
   -vvv \
   --evm-network localhost \
@@ -75,9 +74,6 @@
   --signing-key-id dfx \
   --bitcoin-network <bitcoin_network> \
   --indexer-consensus-threshold 3
-=======
-bridge-deployer deploy [BRIDGE_TYPE] --wasm <WASM_PATH> --wallet-canister <PRINCIPAL>
->>>>>>> 76201509
 ```
 
 For more detailed information on each command and its options, use the `--help` flag:
