--- conflicted
+++ resolved
@@ -82,7 +82,7 @@
         Self { network, wallet }
     }
 
-<<<<<<< HEAD
+    /// Returns the network URL based on the selected network.
     pub fn get_network_url(&self) -> &str {
         if let Some(custom_network) = &self.network.custom_network {
             custom_network
@@ -92,14 +92,6 @@
                 EvmNetwork::Testnet => TESTNET_URL,
                 EvmNetwork::Mainnet => MAINNET_URL,
             }
-=======
-    /// Returns the network URL based on the selected network.
-    pub fn get_network_url(&self) -> &'static str {
-        match self.network {
-            EvmNetwork::Localhost => "http://127.0.0.1:8545",
-            EvmNetwork::Testnet => "https://testnet.bitfinity.network",
-            EvmNetwork::Mainnet => "https://mainnet.bitfinity.network",
->>>>>>> 33e44c20
         }
     }
 
@@ -132,12 +124,6 @@
         let solidity_dir = self.solidity_dir();
         let script_dir = solidity_dir.join("script").join(script_name);
 
-<<<<<<< HEAD
-        let dir = std::env::current_dir()
-            .context("Failed to get current directory")?
-            .join("solidity");
-        let dir = dir.display();
-=======
         let args = [
             "forge",
             "script",
@@ -152,7 +138,6 @@
             &self.sender(),
             "--slow",
         ];
->>>>>>> 33e44c20
 
         debug!(
             "Executing command: sh -c cd {} && {}",
@@ -161,11 +146,7 @@
         );
 
         let mut command = Command::new("sh");
-<<<<<<< HEAD
-        let command = command
-=======
         command
->>>>>>> 33e44c20
             .arg("-c")
             .arg(format!(
                 "cd {} && {} 2>&1",
@@ -175,13 +156,8 @@
             .stdout(Stdio::piped())
             .stderr(Stdio::piped());
 
-<<<<<<< HEAD
-        if let Some(custom_network) = &self.network.custom_network {
-            command.env("CUSTOM_URL", custom_network);
-=======
         for (key, value) in env_vars {
             command.env(key, value);
->>>>>>> 33e44c20
         }
 
         let output = command
@@ -243,52 +219,11 @@
             ("IS_WRAPPED_SIDE", is_wrapped_side.to_string()),
         ];
 
-<<<<<<< HEAD
-        let dir = std::env::current_dir()
-            .context("Failed to get current directory")?
-            .join("solidity");
-
-        let dir = dir.display();
-
-        debug!(
-            "Executing command: sh -c cd {} && npx {}",
-            dir,
-            args.join(" ")
-        );
-
-        let mut command = Command::new("sh");
-        let command = command
-            .arg("-c")
-            .arg(format!("cd {} && npx {} 2>&1", dir, args.join(" ")))
-            .stdout(Stdio::piped())
-            .stderr(Stdio::piped());
-
-        if let Some(custom_network) = &self.network.custom_network {
-            command.env("CUSTOM_URL", custom_network);
-        }
-
-        let output = command
-            .output()
-            .context("Failed to execute deploy-wrapped-token-deployer command")?;
-
-        if !output.status.success() {
-            let stderr = String::from_utf8_lossy(&output.stderr);
-            let stdout = String::from_utf8_lossy(&output.stdout);
-            eprintln!(
-                "deploy-wrapped-token-deployer command failed. Stdout:\n{}\nStderr:\n{}",
-                stdout, stderr
-            );
-
-            return Err(anyhow::anyhow!(
-                "deploy-wrapped-token-deployer command failed"
-            ));
-=======
         let env_vars = if let Some(owner) = owner {
             env_vars
                 .into_iter()
                 .chain(vec![("OWNER", owner.encode_hex_with_prefix())])
                 .collect()
->>>>>>> 33e44c20
         } else {
             env_vars
         };
@@ -332,57 +267,10 @@
             .collect::<Vec<String>>()
             .join(",");
 
-<<<<<<< HEAD
-        if let Some(ref addr) = expected_address {
-            args.push("--expected-address");
-            args.push(addr)
-        }
-
-        let dir = std::env::current_dir()
-            .context("Failed to get current directory")?
-            .join("solidity");
-
-        let dir = dir.display();
-
-        debug!(
-            "Executing command: sh -c cd {} && npx {}",
-            dir,
-            args.join(" ")
-        );
-
-        let mut command = Command::new("sh");
-        let command = command
-            .arg("-c")
-            .arg(format!("cd {} && npx {} 2>&1", dir, args.join(" ")))
-            .stdout(Stdio::piped())
-            .stderr(Stdio::piped());
-
-        if let Some(custom_network) = &self.network.custom_network {
-            command.env("CUSTOM_URL", custom_network);
-        }
-
-        let output = command
-            .output()
-            .context("Failed to execute deploy-fee-charge command")?;
-
-        if !output.status.success() {
-            let stderr = String::from_utf8_lossy(&output.stderr);
-            let stdout = String::from_utf8_lossy(&output.stdout);
-            eprintln!(
-                "deploy-fee-charge command failed. Stdout:\n{}\nStderr:\n{}",
-                stdout, stderr
-            );
-
-            return Err(anyhow::anyhow!("deploy-fee-charge command failed"));
-        } else {
-            let stdout = String::from_utf8_lossy(&output.stdout);
-            println!("deploy-fee-charge command output:\n{}", stdout);
-=======
         let mut env_vars = vec![("BRIDGES", bridges)];
 
         if let Some(addr) = expected_address {
             env_vars.push(("EXPECTED_ADDRESS", addr.encode_hex_upper_with_prefix()));
->>>>>>> 33e44c20
         }
 
         let output = self.execute_forge_script("DeployFeeCharge.s.sol", env_vars)?;
@@ -398,96 +286,58 @@
         decimals: u8,
         base_token_id: Id256,
     ) -> Result<H160> {
-<<<<<<< HEAD
+        let owner = self.wallet.address();
         let network = self.network.to_string();
-        let bfr_bridge = bft_bridge.encode_hex_with_prefix();
+        let wrapped_token_deployer = wrapped_token_deployer.encode_hex_with_prefix();
+        let owner = owner.encode_hex_with_prefix();
         let decimals = decimals.to_string();
-        let base_token_id = base_token_id.0.encode_hex_with_prefix();
-
-        let name_arg = format!("\"{name}\"");
-        let symbol_arg = format!("\"{symbol}\"");
+
         let args = vec![
             "hardhat",
             "deploy-wrapped-token",
             "--network",
             &network,
-            "--bft-bridge",
-            &bfr_bridge,
+            "--wrapped-token-deployer",
+            &wrapped_token_deployer,
             "--name",
-            &name_arg,
+            name,
             "--symbol",
-            &symbol_arg,
+            symbol,
             "--decimals",
             &decimals,
-            "--base-token-id",
-            &base_token_id,
-=======
-        info!("Deploying Wrapped ERC20 contract");
-
-        let env_vars = vec![
-            (
-                "WRAPPED_TOKEN_DEPLOYER",
-                wrapped_token_deployer.encode_hex_with_prefix(),
-            ),
-            ("NAME", name.to_string()),
-            ("SYMBOL", symbol.to_string()),
-            ("DECIMALS", decimals.to_string()),
-            ("OWNER", self.wallet.address().encode_hex_with_prefix()),
->>>>>>> 33e44c20
+            "--owner",
+            &owner,
         ];
 
         let output = self.execute_forge_script("DeployWrappedToken.s.sol", env_vars)?;
 
-<<<<<<< HEAD
-        let dir = dir.display();
-        info!("Deploying ERC20 contract in {dir}");
-
-        debug!(
-            "Executing command: sh -c cd {dir} && npx {}",
-            args.join(" ")
-        );
-
-        let output = Command::new("sh")
-            .arg("-c")
-            .arg(format!("cd {} && npx {} 2>&1", dir, args.join(" ")))
-            .stdout(Stdio::piped())
-            .stderr(Stdio::piped())
-            .output()
-            .context("Failed to execute deploy-wrapped-token command")?;
-
-        if !output.status.success() {
-            let stderr = String::from_utf8_lossy(&output.stderr);
-            let stdout = String::from_utf8_lossy(&output.stdout);
-            eprintln!(
-                "deploy-wrapped-token command failed. Stdout:\n{}\nStderr:\n{}",
-                stdout, stderr
-            );
-
-            return Err(anyhow::anyhow!("deploy-wrapped-token command failed"));
-        } else {
-            let stdout = String::from_utf8_lossy(&output.stdout);
-            println!("deploy-wrapped-token command output:\n{}", stdout);
-        }
+        Self::extract_address_from_output(&output, "ERC20 deployed at:")
+    }
 
         let stdout = String::from_utf8_lossy(&output.stdout);
 
         // Extract the fee charge address from the output
-        let wrapped_token_address = stdout
+        let fee_charge_address = stdout
             .lines()
             .find(|line| line.starts_with("ERC20 deployed at:"))
             .and_then(|line| line.split(':').nth(1))
             .map(str::trim)
             .context("Failed to extract ERC20 address")?;
 
-        let address = H160::from_str(wrapped_token_address).context("Invalid ERC20 address")?;
+        let address = H160::from_str(fee_charge_address).context("Invalid ERC20 address")?;
 
         Ok(address)
-=======
-        Self::extract_address_from_output(&output, "ERC20 deployed at:")
->>>>>>> 33e44c20
-    }
-
-    /// Computes the fee charge address.
+    }
+
+    /// Computes the address of the fee charge contract based on the deployer's address and the given nonce.
+    ///
+    /// # Arguments
+    ///
+    /// * `nonce` - The nonce to use for computing the contract address.
+    ///
+    /// # Returns
+    ///
+    /// The computed fee charge contract address.
     pub fn compute_fee_charge_address(&self, nonce: u64) -> Result<H160> {
         let deployer = self.wallet.address();
         let contract_address = ethers_core::utils::get_contract_address(deployer, nonce);
@@ -497,23 +347,17 @@
     /// Returns the nonce of the deployer.
     pub async fn get_nonce(&self) -> Result<u64> {
         let url = self.get_network_url();
-<<<<<<< HEAD
 
         debug!("Requesting nonce with EVM url: {url}");
 
-=======
->>>>>>> 33e44c20
         let client = EthJsonRpcClient::new(ReqwestClient::new(url.to_string()));
         let address = self.wallet.address();
         let nonce = client
             .get_transaction_count(address, BlockNumber::Latest)
             .await?;
-<<<<<<< HEAD
 
         info!("Got nonce value: {nonce}");
 
-=======
->>>>>>> 33e44c20
         Ok(nonce)
     }
 }