--- conflicted
+++ resolved
@@ -3,13 +3,9 @@
 use std::str::FromStr;
 
 use anyhow::{Context, Result};
-<<<<<<< HEAD
+use bridge_did::id256::Id256;
 use candid::Principal;
-use clap::ValueEnum;
-=======
-use bridge_did::id256::Id256;
 use clap::{Args, ValueEnum};
->>>>>>> 10bf4eb5
 use eth_signer::{Signer, Wallet};
 use ethereum_json_rpc_client::reqwest::ReqwestClient;
 use ethereum_json_rpc_client::EthJsonRpcClient;
@@ -23,7 +19,6 @@
 
 const PRIVATE_KEY_ENV_VAR: &str = "PRIVATE_KEY";
 
-const LOCALHOST_URL: &str = "http://127.0.0.1:8545";
 pub(crate) const TESTNET_URL: &str = "https://testnet.bitfinity.network";
 const MAINNET_URL: &str = "https://mainnet.bitfinity.network";
 
@@ -71,9 +66,9 @@
 }
 
 pub struct SolidityContractDeployer<'a> {
+    evm: Principal,
     network: NetworkConfig,
     wallet: Wallet<'a, SigningKey>,
-    evm: Principal,
 }
 
 impl SolidityContractDeployer<'_> {
@@ -87,43 +82,29 @@
     /// # Returns
     ///
     /// A new `ContractDeployer` instance.
-<<<<<<< HEAD
-    pub fn new(network: EvmNetwork, pk: H256, evm: Principal) -> Self {
-=======
-    pub fn new(network: NetworkConfig, pk: H256) -> Self {
->>>>>>> 10bf4eb5
+    pub fn new(network: NetworkConfig, pk: H256, evm: Principal) -> Self {
         let wallet = Wallet::from_bytes(pk.as_bytes()).expect("invalid wallet PK value");
         Self {
+            evm,
             network,
             wallet,
-            evm,
         }
     }
 
     /// Returns the network URL based on the selected network.
-<<<<<<< HEAD
     pub fn get_network_url(&self) -> String {
-        match self.network {
-            EvmNetwork::Localhost => {
-                format!(
+        if let Some(custom_network) = &self.network.custom_network {
+            custom_network.to_string()
+        } else {
+            match self.network.evm_network {
+                EvmNetwork::Localhost => format!(
                     "http://127.0.0.1:{dfx_port}/?canisterId={evm}",
                     dfx_port = dfx_webserver_port(),
                     evm = self.evm,
-                )
+                ),
+                EvmNetwork::Testnet => TESTNET_URL.to_string(),
+                EvmNetwork::Mainnet => MAINNET_URL.to_string(),
             }
-            EvmNetwork::Testnet => "https://testnet.bitfinity.network".to_string(),
-            EvmNetwork::Mainnet => "https://mainnet.bitfinity.network".to_string(),
-=======
-    pub fn get_network_url(&self) -> &str {
-        if let Some(custom_network) = &self.network.custom_network {
-            custom_network
-        } else {
-            match self.network.evm_network {
-                EvmNetwork::Localhost => LOCALHOST_URL,
-                EvmNetwork::Testnet => TESTNET_URL,
-                EvmNetwork::Mainnet => MAINNET_URL,
-            }
->>>>>>> 10bf4eb5
         }
     }
 
