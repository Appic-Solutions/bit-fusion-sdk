<<<<<<< HEAD
=======
mod brc20;
mod erc;
mod icrc;
mod rune;

>>>>>>> 3d945503
use std::collections::HashSet;

pub use brc20::Brc20BridgeConfig;
use candid::{CandidType, Principal};
use clap::{Parser, ValueEnum};
<<<<<<< HEAD
use eth_signer::sign_strategy;
use serde::{Deserialize, Serialize};

mod erc;
mod icrc;
mod rune;

pub use erc::*;
pub use icrc::*;
pub use rune::*;
=======
pub use erc::BaseEvmSettingsConfig;
use eth_signer::sign_strategy;
pub use icrc::InitBridgeConfig;
pub use rune::RuneBridgeConfig;
use serde::{Deserialize, Serialize};
>>>>>>> 3d945503

#[derive(
    ValueEnum, Debug, Serialize, Deserialize, Clone, CandidType, PartialEq, Eq, strum::Display,
)]
/// The signing key ID to use for signing messages
///
/// This key are fixed in the management canister depending on the environment
pub enum SigningKeyId {
    /// The DFX signing key
    Dfx,
    /// The test signing key
    Test,
    Production,
}

impl From<SigningKeyId> for sign_strategy::SigningKeyId {
    fn from(value: SigningKeyId) -> Self {
        match value {
            SigningKeyId::Dfx => Self::Dfx,
            SigningKeyId::Test => Self::Test,
            SigningKeyId::Production => Self::Production,
        }
    }
}

#[derive(
    ValueEnum, Debug, Clone, Copy, Serialize, CandidType, Deserialize, Eq, PartialEq, Hash,
)]
/// Logger permission for the ACL
pub enum LoggerPermission {
    Read,
    Configure,
}

impl From<LoggerPermission> for ic_log::did::LoggerPermission {
    fn from(value: LoggerPermission) -> Self {
        match value {
            LoggerPermission::Read => ic_log::did::LoggerPermission::Read,
            LoggerPermission::Configure => ic_log::did::LoggerPermission::Configure,
        }
    }
}

/// The settings for the log canister
#[derive(Parser, Debug, Clone, CandidType, Serialize, Deserialize, PartialEq, Eq)]
pub struct LogCanisterSettings {
    #[arg(long)]
    /// Display logs in the console
    pub enable_console: Option<bool>,
    #[arg(long)]
    /// The number of records to keep in memory
    pub in_memory_records: Option<usize>,
    #[arg(long)]
    /// The maximum length of a record
    pub max_record_length: Option<usize>,
    #[arg(
        long,
        help = "The filter to apply to the logs
        (e.g. 'debug, rune_bridge=debug')"
    )]
    /// The filter to apply to the logs
    pub log_filter: Option<String>,
    #[arg(long, value_parser = parse_acl_entries, help = "(principal,permission), (principal,permission), ...")]
    /// The ACL for the log canister
    pub acl: Option<HashSet<(Principal, LoggerPermission)>>,
}

/// Parses a string of ACL entries into a set of ACL entries.
fn parse_acl_entries(s: &str) -> Result<HashSet<(Principal, LoggerPermission)>, String> {
    s.split("),")
        .map(|entry| entry.trim().trim_start_matches('(').trim_end_matches(')'))
        .map(parse_acl_entry)
        .collect()
}

fn parse_acl_entry(s: &str) -> Result<(Principal, LoggerPermission), String> {
    let parts: Vec<&str> = s.split(',').map(str::trim).collect();
    if parts.len() != 2 {
        return Err(
            "Invalid ACL entry format. Expected 'principal,permission' or '(principal,permission)'"
                .into(),
        );
    }

    let principal =
        Principal::from_text(parts[0]).map_err(|e| format!("Invalid principal: {}", e))?;

    let permission = match parts[1].to_lowercase().as_str() {
        "read" => LoggerPermission::Read,
        "configure" => LoggerPermission::Configure,
        _ => return Err("Invalid permission. Expected 'read' or 'configure'".into()),
    };

    Ok((principal, permission))
}

#[cfg(test)]
mod tests {
    use super::*;

    #[test]
    fn test_parse_acl_entry_valid_read() {
        let input = "2vxsx-fae,read";
        let result = parse_acl_entries(input);
        assert!(result.is_ok());
        let (principal, permission) = result.unwrap().into_iter().next().unwrap();
        assert_eq!(principal, Principal::from_text("2vxsx-fae").unwrap());
        assert_eq!(permission, LoggerPermission::Read);
    }

    #[test]
    fn test_parse_acl_entry_with_mutiple_acls() {
        let input = "(2vxsx-fae,read), (2vxsx-fae,configure)";
        let result = parse_acl_entries(input);

        assert!(result.is_ok());
        let acls = result.unwrap();
        assert_eq!(acls.len(), 2);
        assert!(acls.contains(&(
            Principal::from_text("2vxsx-fae").unwrap(),
            LoggerPermission::Read
        )));
        assert!(acls.contains(&(
            Principal::from_text("2vxsx-fae").unwrap(),
            LoggerPermission::Configure
        )));
    }

    #[test]
    fn test_parse_acl_entry_valid_configure() {
        let input = "2vxsx-fae,configure";
        let result = parse_acl_entries(input);
        assert!(result.is_ok());
        let (principal, permission) = result.unwrap().into_iter().next().unwrap();
        assert_eq!(principal, Principal::from_text("2vxsx-fae").unwrap());
        assert_eq!(permission, LoggerPermission::Configure);
    }

    #[test]
    fn test_parse_acl_entry_invalid_format() {
        let input = "2vxsx-fae";
        let result = parse_acl_entries(input);
        assert!(result.is_err());
        assert_eq!(
            result.unwrap_err(),
            "Invalid ACL entry format. Expected 'principal,permission' or '(principal,permission)'"
        );
    }

    #[test]
    fn test_parse_acl_entry_invalid_principal() {
        let input = "invalid-principal,read";
        let result = parse_acl_entries(input);
        assert!(result.is_err());
        assert!(result.unwrap_err().starts_with("Invalid principal:"));
    }

    #[test]
    fn test_parse_acl_entry_invalid_permission() {
        let input = "2vxsx-fae,write";
        let result = parse_acl_entries(input);
        assert!(result.is_err());
        assert_eq!(
            result.unwrap_err(),
            "Invalid permission. Expected 'read' or 'configure'"
        );
    }

    #[test]
    fn test_parse_acl_entry_case_insensitive_permission() {
        let input = "2vxsx-fae,READ";
        let result = parse_acl_entries(input);
        assert!(result.is_ok());
        let (_, permission) = result.unwrap().into_iter().next().unwrap();
        assert_eq!(permission, LoggerPermission::Read);
    }

    #[test]
    fn test_parse_acl_entry_trimmed_input() {
        let input = " 2vxsx-fae , configure ";
        let result = parse_acl_entries(input);
        assert!(result.is_ok());
        let (principal, permission) = result.unwrap().into_iter().next().unwrap();
        assert_eq!(principal, Principal::from_text("2vxsx-fae").unwrap());
        assert_eq!(permission, LoggerPermission::Configure);
    }
}<|MERGE_RESOLUTION|>--- conflicted
+++ resolved
@@ -1,34 +1,18 @@
-<<<<<<< HEAD
-=======
-mod brc20;
+use std::collections::HashSet;
+
+pub use brc20::Brc20BridgeConfig;
+use candid::{CandidType, Principal};
+use clap::{Parser, ValueEnum};
+use eth_signer::sign_strategy;
+use serde::{Deserialize, Serialize};
+
 mod erc;
 mod icrc;
 mod rune;
 
->>>>>>> 3d945503
-use std::collections::HashSet;
-
-pub use brc20::Brc20BridgeConfig;
-use candid::{CandidType, Principal};
-use clap::{Parser, ValueEnum};
-<<<<<<< HEAD
-use eth_signer::sign_strategy;
-use serde::{Deserialize, Serialize};
-
-mod erc;
-mod icrc;
-mod rune;
-
 pub use erc::*;
 pub use icrc::*;
 pub use rune::*;
-=======
-pub use erc::BaseEvmSettingsConfig;
-use eth_signer::sign_strategy;
-pub use icrc::InitBridgeConfig;
-pub use rune::RuneBridgeConfig;
-use serde::{Deserialize, Serialize};
->>>>>>> 3d945503
 
 #[derive(
     ValueEnum, Debug, Serialize, Deserialize, Clone, CandidType, PartialEq, Eq, strum::Display,
