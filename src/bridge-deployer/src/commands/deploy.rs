use std::path::PathBuf;
use std::process::{Command, Stdio};

use anyhow::bail;
use bridge_did::id256::Id256;
use bridge_did::init::btc::WrappedTokenConfig;
use candid::{Encode, Principal};
use clap::Parser;
use ethereum_types::{H160, H256};
use ic_agent::Agent;
use ic_canister_client::agent::identity::GenericIdentity;
use ic_utils::interfaces::management_canister::builders::InstallMode;
use tracing::info;

use super::{BTFArgs, Bridge};
use crate::bridge_deployer::BridgeDeployer;
use crate::canister_ids::{CanisterIds, CanisterIdsPath};
use crate::commands::BtfDeployedContracts;
use crate::config::BtcBridgeConnection;
use crate::contracts::{EvmNetwork, SolidityContractDeployer};
use crate::evm::ic_host;

/// The default number of cycles to deposit to the canister
const DEFAULT_CYCLES: u128 = 2_000_000_000_000;

const BTC_ERC20_NAME: [u8; 32] = [
    b'B', b'i', b't', b'c', b'o', b'i', b'n', 0, 0, 0, 0, 0, 0, 0, 0, 0, 0, 0, 0, 0, 0, 0, 0, 0, 0,
    0, 0, 0, 0, 0, 0, 0,
];
const BTC_ERC20_SYMBOL: [u8; 16] = [b'B', b'T', b'C', 0, 0, 0, 0, 0, 0, 0, 0, 0, 0, 0, 0, 0];
const BTC_ERC20_DECIMALS: u8 = 10;

/// The deploy command.
///
/// This command is used to deploy a bridge canister to the IC network.
/// It will also deploy the BTF bridge if the `deploy_btf` flag is set to true.
#[derive(Debug, Parser)]
pub struct DeployCommands {
    /// The type of Bridge to deploy
    ///
    /// The bridge type to deploy. This can be one of the following:
    /// - `rune`: The Rune bridge.
    /// - `icrc`: The ICRC bridge.
    /// - `erc20`: The ERC20 bridge.
    /// - `btc`: The BTC bridge.
    #[command(subcommand)]
    bridge_type: Bridge,

    /// The path to the wasm file to deploy
    #[arg(long, value_name = "WASM_PATH")]
    wasm: PathBuf,

    /// The number of cycles to deposit to the canister
    ///
    /// If not specified, the default value is 2_000_000_000_000 (2T) cycles.
    #[arg(long, default_value_t = DEFAULT_CYCLES)]
    cycles: u128,

    /// Wallet canister ID that is used in the creation of canisters.
    ///
    /// If not set, default wallet of the currently active dfx identity will be used.
    #[arg(long, value_name = "WALLET_CANISTER", env)]
    wallet_canister: Option<Principal>,

    /// These are extra arguments for the BTF bridge.
    #[command(flatten, next_help_heading = "BTF Bridge deployment")]
    btf_args: BTFArgs,
}

impl DeployCommands {
    /// Deploys a canister with the specified configuration.
    pub async fn deploy_canister(
        &self,
        identity: GenericIdentity,
        network: EvmNetwork,
        pk: H256,
        canister_ids_path: CanisterIdsPath,
        evm: Principal,
    ) -> anyhow::Result<()> {
        info!("Starting canister deployment");
        let mut canister_ids = CanisterIds::read_or_default(canister_ids_path);

        let ic_host = ic_host(network);
        let agent = Agent::builder()
            .with_url(&ic_host)
            .with_identity(identity)
            .build()?;

        super::fetch_root_key(&ic_host, &agent).await?;
        let wallet_canister = self.get_wallet_canister(network)?;

        let deployer = BridgeDeployer::create(agent.clone(), wallet_canister, self.cycles).await?;
        let canister_id = deployer
            .install_wasm(
                &self.wasm,
                &self.bridge_type,
                InstallMode::Install,
                network,
                evm,
            )
            .await?;

        info!("Deploying BTF bridge");
        let BtfDeployedContracts {
            btf_bridge,
            wrapped_token_deployer,
            fee_charge,
            minter_address,
        } = self
            .btf_args
            .deploy_btf(network.into(), canister_id, pk, &agent, true, evm)
            .await?;

        info!("BTF bridge deployed successfully with {btf_bridge}; wrapped_token_deployer: {wrapped_token_deployer:x}");

        // If the bridge type is BTC, we also deploy the Token contract for wrapped BTC
        if let Bridge::Btc { connection, .. } = &self.bridge_type {
            info!("Deploying wrapped BTC contract");
            let wrapped_btc_addr =
                self.deploy_wrapped_btc(network, pk, &btf_bridge, *connection, evm)?;

            info!("Wrapped BTC contract deployed successfully with {wrapped_btc_addr:x}");
            println!("Wrapped BTC contract deployed with address {wrapped_btc_addr:x}");

            info!("Configuring BTC wrapped token on the BTC bridge");
            self.configure_btc_wrapped_token(&agent, &canister_id, wrapped_btc_addr)
                .await?;
        }

        // set principal in canister ids
        canister_ids.set((&self.bridge_type).into(), canister_id);

        // configure minter
        deployer.configure_minter(btf_bridge).await?;

        let base_side_ids = self
            .bridge_type
            .finalize(
                &self.btf_args,
                network,
                deployer.bridge_principal(),
                pk,
                &agent,
                evm,
            )
            .await?;

        // write canister ids file
        canister_ids.write()?;

        info!("Canister deployed successfully");

        println!(
            "Canister {} deployed with ID: {}",
            self.bridge_type.kind(),
            canister_id
        );
<<<<<<< HEAD
        println!("Wrapped side BTF bridge: {}", btf_bridge);
        println!("Wrapped side FeeCharge: {}", fee_charge);
        println!("Wrapped side bridge address: {}", minter_address);
=======
        println!("Bridge canister principal: {}", canister_id);
        println!("---------------------------");
        println!("Wrapped side BFT bridge: 0x{}", hex::encode(bft_bridge));
        println!("Wrapped side FeeCharge: 0x{}", hex::encode(fee_charge));
        println!(
            "Wrapped side bridge address: 0x{}",
            hex::encode(minter_address)
        );
>>>>>>> 829b5e4b

        if let Some(BtfDeployedContracts {
            btf_bridge,
            fee_charge,
            minter_address,
            ..
        }) = base_side_ids
        {
<<<<<<< HEAD
            println!("Base side BTF bridge: {}", btf_bridge);
            println!("Base side FeeCharge: {}", fee_charge);
            println!("Base side bridge address: {}", minter_address);
=======
            println!();
            println!("Base side BFT bridge: 0x{}", hex::encode(bft_bridge));
            println!("Base side FeeCharge: 0x{}", hex::encode(fee_charge));
            println!(
                "Base side bridge address: 0x{}",
                hex::encode(minter_address)
            );
>>>>>>> 829b5e4b
        }

        Ok(())
    }

    /// Deploys the wrapped BTC contract.
    fn deploy_wrapped_btc(
        &self,
        network: EvmNetwork,
        pk: H256,
        btf_bridge: &H160,
        btc_connection: BtcBridgeConnection,
        evm: Principal,
    ) -> anyhow::Result<H160> {
        let contract_deployer = SolidityContractDeployer::new(network.into(), pk, evm);
        let base_token_id = Id256::from(btc_connection.ledger_principal());

        contract_deployer.deploy_wrapped_token(
            btf_bridge,
            String::from_utf8_lossy(&BTC_ERC20_NAME).as_ref(),
            String::from_utf8_lossy(&BTC_ERC20_SYMBOL).as_ref(),
            BTC_ERC20_DECIMALS,
            base_token_id,
        )
    }

    /// Configure BTC wrapped token on the BTC bridge
    async fn configure_btc_wrapped_token(
        &self,
        agent: &ic_agent::Agent,
        principal: &Principal,
        wrapped_token: H160,
    ) -> anyhow::Result<()> {
        let config = WrappedTokenConfig {
            token_address: wrapped_token.into(),
            token_name: BTC_ERC20_NAME,
            token_symbol: BTC_ERC20_SYMBOL,
            decimals: BTC_ERC20_DECIMALS,
        };

        let args = Encode!(&config)?;

        agent
            .update(principal, "admin_configure_wrapped_token")
            .with_arg(args)
            .call_and_wait()
            .await?;

        Ok(())
    }

    /// Gets the wallet canister principal to be used.
    ///
    /// If configured through CLI argument, will return the set one. Otherwise, will return the
    /// default wallet of the current DFX identity.
    fn get_wallet_canister(&self, network: EvmNetwork) -> anyhow::Result<Principal> {
        if let Some(principal) = self.wallet_canister {
            return Ok(principal);
        }

        let mut command = Command::new("dfx");
        command.args(vec!["identity", "get-wallet"]);

        if network != EvmNetwork::Localhost {
            command.arg("--ic");
        }

        let result = command.stdout(Stdio::piped()).output()?;

        if !result.status.success() {
            bail!(
                "Failed to get wallet principal: {}",
                String::from_utf8_lossy(&result.stderr)
            );
        }

        let principal = Principal::from_text(String::from_utf8(result.stdout)?.trim())?;
        Ok(principal)
    }
}<|MERGE_RESOLUTION|>--- conflicted
+++ resolved
@@ -155,20 +155,14 @@
             self.bridge_type.kind(),
             canister_id
         );
-<<<<<<< HEAD
-        println!("Wrapped side BTF bridge: {}", btf_bridge);
-        println!("Wrapped side FeeCharge: {}", fee_charge);
-        println!("Wrapped side bridge address: {}", minter_address);
-=======
         println!("Bridge canister principal: {}", canister_id);
         println!("---------------------------");
-        println!("Wrapped side BFT bridge: 0x{}", hex::encode(bft_bridge));
+        println!("Wrapped side BTF bridge: 0x{}", hex::encode(btf_bridge));
         println!("Wrapped side FeeCharge: 0x{}", hex::encode(fee_charge));
         println!(
             "Wrapped side bridge address: 0x{}",
             hex::encode(minter_address)
         );
->>>>>>> 829b5e4b
 
         if let Some(BtfDeployedContracts {
             btf_bridge,
@@ -177,19 +171,13 @@
             ..
         }) = base_side_ids
         {
-<<<<<<< HEAD
-            println!("Base side BTF bridge: {}", btf_bridge);
-            println!("Base side FeeCharge: {}", fee_charge);
-            println!("Base side bridge address: {}", minter_address);
-=======
             println!();
-            println!("Base side BFT bridge: 0x{}", hex::encode(bft_bridge));
+            println!("Base side BTF bridge: 0x{}", hex::encode(bft_bridge));
             println!("Base side FeeCharge: 0x{}", hex::encode(fee_charge));
             println!(
                 "Base side bridge address: 0x{}",
                 hex::encode(minter_address)
             );
->>>>>>> 829b5e4b
         }
 
         Ok(())
