use std::path::PathBuf;
use std::time::Duration;

use anyhow::Context;
use bridge_client::Erc20BridgeClient;
use bridge_did::error::BftResult;
use bridge_did::evm_link::EvmLink;
use bridge_did::init::BtcBridgeConfig;
use candid::{Encode, Principal};
use clap::{Args, Subcommand};
use deploy::DeployCommands;
use eth_signer::sign_strategy::SigningStrategy;
use ethereum_types::{H160, H256};
use ic_agent::Agent;
use ic_canister_client::{CanisterClient, IcAgentClient};
use reinstall::ReinstallCommands;
use serde::{Deserialize, Serialize};
use tracing::{debug, info, trace};
use upgrade::UpgradeCommands;

use crate::canister_ids::{CanisterIdsPath, CanisterType};
use crate::config;
use crate::contracts::{EvmNetwork, NetworkConfig, SolidityContractDeployer};
mod deploy;
mod reinstall;
mod upgrade;

/// The commands that can be run by the bridge deployer.
#[derive(Debug, Subcommand)]
pub enum Commands {
    #[command(
        name = "deploy",
        about = "Deploy a Bridge",
        next_help_heading = "Deploy Bridge"
    )]
    Deploy(DeployCommands),

    #[command(
        name = "reinstall",
        about = "Reinstall a Bridge",
        next_help_heading = "Reinstall Bridge"
    )]
    Reinstall(ReinstallCommands),

    #[command(
        name = "upgrade",
        about = "Upgrade a Bridge",
        next_help_heading = "Upgrade Bridge"
    )]
    Upgrade(UpgradeCommands),
}

#[derive(Subcommand, Clone, Serialize, Deserialize, Debug)]
pub enum Bridge {
    Brc20 {
        /// The configuration to use
        #[command(flatten)]
        config: config::InitBridgeConfig,
        /// Extra configuration for the BRC20 bridge
        #[command(name = "brc20", flatten)]
        brc20: config::Brc20BridgeConfig,
    },
    Btc {
        /// The configuration to use
        #[command(flatten)]
        config: config::InitBridgeConfig,
        #[command(flatten, next_help_heading = "CkBTC connection")]
        connection: config::BtcBridgeConnection,
    },
    Erc20 {
        /// The configuration to use
        #[command(flatten)]
        init: config::InitBridgeConfig,
        /// Extra configuration for the ERC20 bridge
        #[command(name = "erc", flatten, next_help_heading = "Base EVM")]
        erc: config::BaseEvmSettingsConfig,
    },
    Icrc {
        /// The configuration to use
        #[command(flatten)]
        config: config::InitBridgeConfig,
    },
    Rune {
        /// Bridge configuration
        #[command(flatten)]
        init: config::InitBridgeConfig,
        /// Rune bridge configuration
        #[command(flatten, name = "rune")]
        rune: config::RuneBridgeConfig,
    },
}

impl Bridge {
    /// Returns the kind of bridge
    pub fn kind(&self) -> &'static str {
        match self {
            Bridge::Brc20 { .. } => "brc20-bridge",
            Bridge::Btc { .. } => "btc-bridge",
            Bridge::Erc20 { .. } => "erc20-bridge",
            Bridge::Icrc { .. } => "icrc2-bridge",
            Bridge::Rune { .. } => "rune-bridge",
        }
    }

    /// Initialize the raw argument for the bridge
    pub fn init_raw_arg(&self, evm_network: EvmNetwork) -> anyhow::Result<Vec<u8>> {
        let arg = match &self {
            Bridge::Brc20 {
                config: init,
                brc20,
            } => {
                trace!("Preparing BRC20 bridge configuration");
                let init_data = init.clone().into_bridge_init_data(evm_network);
                debug!("BRC20 Bridge Config : {:?}", init_data);
                let brc20_config = bridge_did::init::brc20::Brc20BridgeConfig::from(brc20.clone());
                Encode!(&init_data, &brc20_config)?
            }
            Bridge::Rune { init, rune } => {
                trace!("Preparing Rune bridge configuration");
                let init_data = init.clone().into_bridge_init_data(evm_network);
                debug!("Init Bridge Config : {:?}", init_data);
                let rune_config = bridge_did::init::RuneBridgeConfig::from(rune.clone());
                debug!("Rune Bridge Config : {:?}", rune_config);
                Encode!(&init_data, &rune_config)?
            }
            Bridge::Icrc { config } => {
                trace!("Preparing ICRC bridge configuration");
                let config = config.clone().into_bridge_init_data(evm_network);
                debug!("ICRC Bridge Config : {:?}", config);
                Encode!(&config)?
            }
            Bridge::Erc20 { init, erc } => {
                trace!("Preparing ERC20 bridge configuration");
                let signing_strategy = init.signing_key_id.into();
                let init = init.clone().into_bridge_init_data(evm_network);

                // Workaround for not depending on the `erc-20` crate
                #[derive(candid::CandidType)]
                struct EvmSettings {
                    pub evm_link: EvmLink,
                    pub signing_strategy: SigningStrategy,
                }

                let erc = EvmSettings {
                    evm_link: erc.clone().into(),
                    signing_strategy,
                };

                Encode!(&init, &erc)?
            }
            Bridge::Btc { config, connection } => {
                trace!("Preparing BTC bridge configuration");
                let connection = bridge_did::init::btc::BitcoinConnection::from(connection.clone());
                let init_data = config.clone().into_bridge_init_data(evm_network);
                let config = BtcBridgeConfig {
                    network: connection,
                    init_data,
                };
                Encode!(&config)?
            }
        };

        Ok(arg)
    }

    pub async fn finalize(
        &self,
        bft_args: &BFTArgs,
        wrapped_network: EvmNetwork,
        bridge_principal: Principal,
        pk: H256,
        agent: &Agent,
    ) -> anyhow::Result<()> {
        match self {
            Self::Erc20 { erc, .. } => {
                let network = if let Some(url) = &erc.base_evm_url {
                    NetworkConfig {
                        custom_network: Some(url.clone()),
                        evm_network: EvmNetwork::Localhost,
                    }
                } else {
                    wrapped_network.into()
                };

                let bft_address = bft_args
                    .deploy_bft(network, bridge_principal, pk, &agent, false)
                    .await?;

                info!("Base BFT bridge deployed with address {bft_address:?}");

                let client = Erc20BridgeClient::new(IcAgentClient::with_agent(
                    bridge_principal,
                    agent.clone(),
                ));
                client
                    .set_base_bft_bridge_contract(&bft_address.bft_bridge.into())
                    .await?;

                info!("Bridge canister configured with base BFT bridge contract address");

                Ok(())
            }
            _ => Ok(()),
        }
    }
}

impl From<&Bridge> for CanisterType {
    fn from(value: &Bridge) -> Self {
        match value {
            Bridge::Brc20 { .. } => CanisterType::Brc20,
            Bridge::Rune { .. } => CanisterType::Rune,
            Bridge::Icrc { .. } => CanisterType::Icrc2,
            Bridge::Erc20 { .. } => CanisterType::Erc20,
            Bridge::Btc { .. } => CanisterType::Btc,
        }
    }
}

impl Commands {
    /// Runs the specified command for the bridge deployer.
    ///
    /// This function handles the deployment, reinstallation, and upgrade of the bridge canister.
    /// It takes in various parameters such as the identity file path, the IC host, the Ethereum network,
    /// the private key, whether to deploy the BFT contract, and the BFT contract arguments.
    /// The function returns a result indicating whether the operation was successful or not.

    pub async fn run(
        &self,
        identity: PathBuf,
        ic_host: &str,
        network: EvmNetwork,
        pk: H256,
        canister_ids_path: CanisterIdsPath,
    ) -> anyhow::Result<()> {
        match self {
            Commands::Deploy(deploy) => {
                deploy
                    .deploy_canister(identity, ic_host, network, pk, canister_ids_path)
                    .await?
            }
            Commands::Reinstall(reinstall) => {
                reinstall
                    .reinstall_canister(identity, ic_host, network, canister_ids_path)
                    .await?
            }
            Commands::Upgrade(upgrade) => upgrade.upgrade_canister(identity, ic_host).await?,
        };

        Ok(())
    }
}

#[derive(Debug, Args)]
pub struct BFTArgs {
<<<<<<< HEAD
    /// Deploy and configure new BFT bridge contract (together with FeeCharge contract)
    ///
    /// This argument cannot be used together with `--use-bft`.
    #[arg(
        long,
        conflicts_with = "existing_bft_bridge",
        required_unless_present = "existing_bft_bridge"
    )]
    deploy_bft: bool,

=======
>>>>>>> e04fddf8
    /// The address of the owner of the contract. Must be used with `--deploy-bft`.
    #[arg(long, value_name = "OWNER", requires = "deploy_bft")]
    owner: Option<H160>,

    /// The list of controllers for the contract. Must be used with `--deploy-bft`.
    #[arg(long, value_name = "CONTROLLERS", requires = "deploy_bft")]
    controllers: Option<Vec<H160>>,
}

#[derive(Debug, PartialEq, Eq, Clone)]
pub struct BftDeployedContracts {
    pub bft_bridge: H160,
    pub wrapped_token_deployer: H160,
}

impl BFTArgs {
    /// Deploy the BFT contract
    pub async fn deploy_bft(
        &self,
        network: NetworkConfig,
        canister_id: Principal,
        pk: H256,
        agent: &Agent,
        is_wrapped_side: bool,
    ) -> anyhow::Result<BftDeployedContracts> {
        info!("Deploying BFT bridge");

        let contract_deployer = SolidityContractDeployer::new(network, pk);

        let nonce_increment = match is_wrapped_side {
            true => 3,
            false => 2, // we don't deploy token deployer for base EVM
        };
        let expected_nonce = contract_deployer.get_nonce().await? + nonce_increment;

        debug!("Expected nonce: {expected_nonce}");
        let expected_fee_charge_address =
            contract_deployer.compute_fee_charge_address(expected_nonce)?;
        debug!("Expected address: {expected_fee_charge_address}");

        let canister_client = IcAgentClient::with_agent(canister_id, agent.clone());

        // Sleep for 1 second to allow the canister to be created
        tokio::time::sleep(Duration::from_secs(5)).await;

        let wrapped_token_deployer = if is_wrapped_side {
            contract_deployer.deploy_wrapped_token_deployer()?
        } else {
            H160::default()
        };

        let evm_address_method = if is_wrapped_side {
            "get_bridge_canister_evm_address"
        } else {
            "get_bridge_canister_base_evm_address"
        };
        let minter_address = canister_client
            .update::<_, BftResult<did::H160>>(evm_address_method, ())
            .await?
            .context("failed to get the bridge canister address")?;

        info!("Minter address: {:x}", minter_address);

        let bft_address = contract_deployer.deploy_bft(
            &minter_address.into(),
            &expected_fee_charge_address,
            &wrapped_token_deployer,
            is_wrapped_side,
            self.owner,
            &self.controllers,
        )?;

        contract_deployer.deploy_fee_charge(&[bft_address], Some(expected_fee_charge_address))?;

        info!("BFT bridge deployed successfully. Contract address: {bft_address}");

        Ok(BftDeployedContracts {
            bft_bridge: bft_address,
            wrapped_token_deployer,
        })
    }
}

/// By default, the agent is configured to talk to the main
/// Internet Computer, and verifies responses using a hard-coded public key.
/// So we need to fetch the root key if the host is localhost.
pub(crate) async fn fetch_root_key(ic_host: &str, agent: &Agent) -> anyhow::Result<()> {
    if ic_host.contains("localhost") || ic_host.contains("127.0.0.1") {
        agent.fetch_root_key().await?;
    }

    Ok(())
}<|MERGE_RESOLUTION|>--- conflicted
+++ resolved
@@ -253,19 +253,6 @@
 
 #[derive(Debug, Args)]
 pub struct BFTArgs {
-<<<<<<< HEAD
-    /// Deploy and configure new BFT bridge contract (together with FeeCharge contract)
-    ///
-    /// This argument cannot be used together with `--use-bft`.
-    #[arg(
-        long,
-        conflicts_with = "existing_bft_bridge",
-        required_unless_present = "existing_bft_bridge"
-    )]
-    deploy_bft: bool,
-
-=======
->>>>>>> e04fddf8
     /// The address of the owner of the contract. Must be used with `--deploy-bft`.
     #[arg(long, value_name = "OWNER", requires = "deploy_bft")]
     owner: Option<H160>,
