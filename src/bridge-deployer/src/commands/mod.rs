--- conflicted
+++ resolved
@@ -20,7 +20,6 @@
 use crate::canister_ids::{CanisterIdsPath, CanisterType};
 use crate::config;
 use crate::contracts::{EvmNetwork, SolidityContractDeployer};
-use crate::evm::dfx_webserver_port;
 mod deploy;
 mod reinstall;
 mod upgrade;
@@ -222,15 +221,11 @@
 
 #[derive(Debug, Args)]
 pub struct BFTArgs {
-    /// The address of the owner of the contract. Must be used with `--deploy-bft`.
+    /// The address of the owner of the contract.
     #[arg(long, value_name = "OWNER")]
     owner: Option<H160>,
 
-<<<<<<< HEAD
     /// The list of controllers for the contract.
-=======
-    /// The list of controllers for the contract. Must be used with `--deploy-bft`.
->>>>>>> 33e44c20
     #[arg(long, value_name = "CONTROLLERS")]
     controllers: Option<Vec<H160>>,
 }
@@ -253,17 +248,9 @@
     ) -> anyhow::Result<BftDeployedContracts> {
         info!("Deploying BFT bridge");
 
-        let evm_localhost_url = match network {
-            EvmNetwork::Localhost => Some(format!(
-                "http://127.0.0.1:{}/?canisterId={evm}",
-                dfx_webserver_port(),
-            )),
-            _ => None,
-        };
-
-        let contract_deployer = SolidityContractDeployer::new(network, pk, evm_localhost_url);
-
-        let expected_nonce = contract_deployer.get_nonce(evm).await? + 3;
+        let contract_deployer = SolidityContractDeployer::new(network, pk, evm);
+
+        let expected_nonce = contract_deployer.get_nonce().await? + 3;
         let expected_fee_charge_address =
             contract_deployer.compute_fee_charge_address(expected_nonce)?;
 
