use std::path::PathBuf;

use candid::Principal;
use clap::Parser;
use ethereum_types::H256;
use ic_agent::{Agent, Identity};
use ic_canister_client::agent::identity::GenericIdentity;
use ic_utils::interfaces::management_canister::builders::InstallMode;
use tracing::{debug, info};

use super::{BFTArgs, Bridge};
use crate::bridge_deployer::BridgeDeployer;
use crate::contracts::EvmNetwork;

/// The reinstall command.
///
/// This command is used to reinstall a bridge canister to the IC network.
#[derive(Debug, Parser)]
pub struct ReinstallCommands {
    /// The type of Bridge to reinstall
    /// This can be one of the following:
    /// - `rune`: The Rune bridge.
    /// - `icrc`: The ICRC bridge.
    /// - `erc20`: The ERC20 bridge.
    /// - `btc`: The BTC bridge.
    #[command(subcommand)]
    bridge_type: Bridge,

    #[arg(long, value_name = "CANISTER_ID")]
    canister_id: Principal,

    /// The path to the wasm file to deploy
    #[arg(long, value_name = "WASM_PATH")]
    wasm: PathBuf,

    /// These are extra arguments for the BFT bridge.
    #[command(flatten, next_help_heading = "Bridge Contract Args")]
    bft_args: BFTArgs,
}

impl ReinstallCommands {
    pub async fn reinstall_canister(
        &self,
        identity: PathBuf,
        ic_host: &str,
        network: EvmNetwork,
        pk: H256,
    ) -> anyhow::Result<()> {
        let identity = GenericIdentity::try_from(identity.as_ref())?;
        let caller = identity.sender().expect("No sender found");
        debug!("Deploying with Principal : {caller}",);

        let agent = Agent::builder()
            .with_url(ic_host)
            .with_identity(identity)
            .build()?;

        super::fetch_root_key(ic_host, &agent).await?;

        let deployer = BridgeDeployer::new(agent.clone(), self.canister_id);
        deployer
            .install_wasm(&self.wasm, &self.bridge_type, InstallMode::Reinstall)
            .await?;
        let bft_address = self
            .bft_args
            .deploy_bft(
                network,
                deployer.bridge_principal(),
                &self.bridge_type,
                pk,
                &agent,
            )
            .await?;

<<<<<<< HEAD
        deployer.configure_minter(bft_address).await?;

        info!("Canister deployed successfully");

=======
        info!("Canister installed successfully");

        if deploy_bft {
            info!("Deploying BFT bridge");
            let bft_bridge_addr = self
                .bft_args
                .deploy_bft(network, self.canister_id, &self.bridge_type, pk, &agent)
                .await?;

            info!("BFT bridge deployed successfully with address: {bft_bridge_addr}");
            println!("BFT bridge deployed with address: {bft_bridge_addr}");
        }

        info!(
            "Canister reinstalled successfully with ID: {}",
            self.canister_id
        );

        println!(
            "Canister {canister_type} reinstalled with ID {canister_id}",
            canister_type = self.bridge_type.kind(),
            canister_id = self.canister_id
        );
>>>>>>> 72cb646f
        Ok(())
    }
}<|MERGE_RESOLUTION|>--- conflicted
+++ resolved
@@ -61,6 +61,9 @@
         deployer
             .install_wasm(&self.wasm, &self.bridge_type, InstallMode::Reinstall)
             .await?;
+
+        info!("Canister installed successfully");
+
         let bft_address = self
             .bft_args
             .deploy_bft(
@@ -72,24 +75,11 @@
             )
             .await?;
 
-<<<<<<< HEAD
+        info!("BFT bridge deployed successfully with address: {bft_bridge_addr}");
+        println!("BFT bridge deployed with address: {bft_bridge_addr}");
+
         deployer.configure_minter(bft_address).await?;
 
-        info!("Canister deployed successfully");
-
-=======
-        info!("Canister installed successfully");
-
-        if deploy_bft {
-            info!("Deploying BFT bridge");
-            let bft_bridge_addr = self
-                .bft_args
-                .deploy_bft(network, self.canister_id, &self.bridge_type, pk, &agent)
-                .await?;
-
-            info!("BFT bridge deployed successfully with address: {bft_bridge_addr}");
-            println!("BFT bridge deployed with address: {bft_bridge_addr}");
-        }
 
         info!(
             "Canister reinstalled successfully with ID: {}",
@@ -101,7 +91,7 @@
             canister_type = self.bridge_type.kind(),
             canister_id = self.canister_id
         );
->>>>>>> 72cb646f
+
         Ok(())
     }
 }