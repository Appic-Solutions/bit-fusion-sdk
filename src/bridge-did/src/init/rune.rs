use std::borrow::Cow;
use std::collections::HashSet;
use std::time::Duration;

use candid::{CandidType, Decode, Encode};
use ic_exports::ic_cdk::api::management_canister::bitcoin::BitcoinNetwork;
use ic_stable_structures::Storable;
use serde::Deserialize;

use super::{DEFAULT_DEPOSIT_FEE, DEFAULT_INDEXER_CONSENSUS_THRESHOLD, DEFAULT_MEMPOOL_TIMEOUT};

#[derive(Debug, Clone, PartialEq, Eq, CandidType, Deserialize)]
pub struct RuneBridgeConfig {
    pub network: BitcoinNetwork,

    /// Specifies the period for which the result of BTC network requests would persist in the
    /// canister cache. If set to None or 0, the cache will not be used.
    pub btc_cache_timeout_secs: Option<u32>,
    pub min_confirmations: u32,
    pub indexers: Vec<IndexerType>,
    pub deposit_fee: u64,
    pub mempool_timeout: Duration,
    /// Minimum quantity of indexer nodes required to reach agreement on a
    /// request
    pub indexer_consensus_threshold: u8,
}

impl Storable for RuneBridgeConfig {
    fn to_bytes(&self) -> Cow<[u8]> {
        let bytes = Encode!(self).expect("failed to encode rune config");
        Cow::Owned(bytes)
    }

<<<<<<< HEAD
    fn from_bytes(bytes: std::borrow::Cow<[u8]>) -> Self {
        let mut offset = 0;
        let network = bytes[offset];
        offset += 1;
        let min_confirmations = u32::from_le_bytes(bytes[offset..offset + 4].try_into().unwrap());
        offset += 4;
        let no_of_indexers = bytes[offset];
        offset += 1;
        let mut indexer_urls = HashSet::with_capacity(no_of_indexers as usize);
        for _ in 0..no_of_indexers {
            let len = bytes[offset] as usize;
            offset += 1;
            let url =
                String::from_utf8(bytes[offset..offset + len].to_vec()).expect("invalid utf8");
            offset += len;
            indexer_urls.insert(url);
        }
        let deposit_fee = u64::from_le_bytes(bytes[offset..offset + 8].try_into().unwrap());
        offset += 8;
        let mempool_timeout = Duration::from_nanos(u64::from_le_bytes(
            bytes[offset..offset + 8].try_into().unwrap(),
        ));
        offset += 8;
        let indexer_consensus_threshold = bytes[offset];

        Self {
            network: match network {
                0 => BitcoinNetwork::Mainnet,
                1 => BitcoinNetwork::Testnet,
                2 => BitcoinNetwork::Regtest,
                _ => panic!("invalid network"),
            },
            min_confirmations,
            deposit_fee,
            mempool_timeout,
            indexer_consensus_threshold,
        }
=======
    fn from_bytes(bytes: Cow<[u8]>) -> Self {
        Decode!(&bytes, Self).expect("failed to decode rune config")
>>>>>>> ea9f2fcf
    }

    const BOUND: ic_stable_structures::Bound = ic_stable_structures::Bound::Unbounded;
}

impl Default for RuneBridgeConfig {
    fn default() -> Self {
        Self {
            network: BitcoinNetwork::Regtest,
            btc_cache_timeout_secs: None,
            min_confirmations: 12,
            indexers: Default::default(),
            deposit_fee: DEFAULT_DEPOSIT_FEE,
            mempool_timeout: DEFAULT_MEMPOOL_TIMEOUT,
            indexer_consensus_threshold: DEFAULT_INDEXER_CONSENSUS_THRESHOLD,
        }
    }
}

impl RuneBridgeConfig {
    pub fn validate(&self) -> Result<(), String> {
        if self.indexers.is_empty() {
            return Err("Indexer url is empty".to_string());
        }

        for indexer in &self.indexers {
            indexer.validate()?;
        }

        Ok(())
    }
}

#[derive(Debug, Clone, PartialEq, Eq, CandidType, Deserialize)]
pub enum IndexerType {
    OrdHttp { url: String },
}

impl IndexerType {
    fn validate(&self) -> Result<(), String> {
        match self {
            Self::OrdHttp { url } if !url.starts_with("https") => {
                Err("Indexer url must specify https url".to_string())
            }
            _ => Ok(()),
        }
    }
}

#[cfg(test)]
mod test {

    use super::*;

    #[test]
    fn test_should_encode_and_decode_config() {
        let config = RuneBridgeConfig {
            network: BitcoinNetwork::Mainnet,
            btc_cache_timeout_secs: Some(300),
            min_confirmations: 12,
            indexers: vec![
                IndexerType::OrdHttp {
                    url: "https://indexer1.com".to_string(),
                },
                IndexerType::OrdHttp {
                    url: "https://indexer2.com".to_string(),
                },
                IndexerType::OrdHttp {
                    url: "https://indexer3.com".to_string(),
                },
            ],
            deposit_fee: 100,
            mempool_timeout: Duration::from_secs(60),
            indexer_consensus_threshold: 2,
        };

        let bytes = config.to_bytes();
        let decoded = RuneBridgeConfig::from_bytes(bytes.clone());

        assert_eq!(config, decoded);
    }

    #[test]
    fn test_should_encode_and_decode_config_with_empty_urls() {
        let config = RuneBridgeConfig {
            network: BitcoinNetwork::Mainnet,
            btc_cache_timeout_secs: None,
            min_confirmations: 12,
            indexers: vec![],
            deposit_fee: 100,
            mempool_timeout: Duration::from_secs(60),
            indexer_consensus_threshold: 2,
        };

        let bytes = config.to_bytes();
        let decoded = RuneBridgeConfig::from_bytes(bytes.clone());

        assert_eq!(config, decoded);
    }
}<|MERGE_RESOLUTION|>--- conflicted
+++ resolved
@@ -31,7 +31,56 @@
         Cow::Owned(bytes)
     }
 
-<<<<<<< HEAD
+    fn from_bytes(bytes: Cow<[u8]>) -> Self {
+        Decode!(&bytes, Self).expect("failed to decode rune config")
+    }
+
+    const BOUND: ic_stable_structures::Bound = ic_stable_structures::Bound::Unbounded;
+
+    /* Encoding
+       1                                            // network
+       4                                            // min_confirmations
+       1                                            // number of indexers
+       number of indexers * [1 + indexer_url.len]   // [len] + [indexer_url]
+       8                                            // deposit_fee
+       8                                            // mempool_timeout
+       1                                            // indexer_consensus_threshold
+    */
+
+    fn to_bytes(&self) -> std::borrow::Cow<[u8]> {
+        let mut buf = Vec::with_capacity(
+            1 + 4
+                + 1
+                + self
+                    .indexer_urls
+                    .iter()
+                    .map(|url| 1 + url.len())
+                    .sum::<usize>()
+                + 8
+                + 8
+                + 1,
+        );
+
+        let network_byte = match self.network {
+            BitcoinNetwork::Mainnet => 0,
+            BitcoinNetwork::Testnet => 1,
+            BitcoinNetwork::Regtest => 2,
+        };
+
+        buf.push(network_byte);
+        buf.extend_from_slice(&self.min_confirmations.to_le_bytes());
+        buf.push(self.indexer_urls.len() as u8);
+        for url in &self.indexer_urls {
+            buf.push(url.len() as u8);
+            buf.extend_from_slice(url.as_bytes());
+        }
+        buf.extend_from_slice(&self.deposit_fee.to_le_bytes());
+        buf.extend_from_slice(&(self.mempool_timeout.as_nanos() as u64).to_le_bytes());
+        buf.push(self.indexer_consensus_threshold);
+
+        buf.into()
+    }
+
     fn from_bytes(bytes: std::borrow::Cow<[u8]>) -> Self {
         let mut offset = 0;
         let network = bytes[offset];
@@ -65,17 +114,12 @@
                 _ => panic!("invalid network"),
             },
             min_confirmations,
+            indexer_urls,
             deposit_fee,
             mempool_timeout,
             indexer_consensus_threshold,
         }
-=======
-    fn from_bytes(bytes: Cow<[u8]>) -> Self {
-        Decode!(&bytes, Self).expect("failed to decode rune config")
->>>>>>> ea9f2fcf
-    }
-
-    const BOUND: ic_stable_structures::Bound = ic_stable_structures::Bound::Unbounded;
+    }
 }
 
 impl Default for RuneBridgeConfig {
