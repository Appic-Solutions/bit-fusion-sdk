--- conflicted
+++ resolved
@@ -116,7 +116,6 @@
             return Err(Error::OperationNotFound(self.op_id));
         };
 
-<<<<<<< HEAD
         let ctx_clone = ctx.clone();
         let progress = operation
             .progress(self.op_id, ctx.clone())
@@ -134,20 +133,6 @@
                 ctx.borrow()
                     .push_operation_to_service(service_id, self.op_id)?;
                 return Ok(());
-=======
-                ServiceTask::collect_evm_logs(ctx.clone(), task_scheduler).await
-            }
-            ServiceTask::RefreshEvmParams => {
-                let _lock = guard(ctx.clone(), |s| {
-                    log::trace!(
-                        "Releasing refresh EVM params lock with ts: {:?}",
-                        s.borrow().refreshing_evm_params_ts
-                    );
-                    s.borrow_mut().refreshing_evm_params_ts = None
-                });
-                let config = ctx.borrow().config.clone();
-                ConfigStorage::refresh_evm_params(config).await
->>>>>>> 10bf4eb5
             }
         };
 
