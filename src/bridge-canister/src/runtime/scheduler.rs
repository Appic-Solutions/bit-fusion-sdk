use std::future::Future;
use std::pin::Pin;

use bridge_did::error::{BftResult, Error};
use bridge_did::op_id::OperationId;
use bridge_utils::bft_events::BridgeEvent;
use candid::CandidType;
use drop_guard::guard;
use ic_stable_structures::StableBTreeMap;
use ic_task_scheduler::scheduler::{Scheduler, TaskScheduler};
use ic_task_scheduler::task::{InnerScheduledTask, ScheduledTask, Task, TaskStatus};
use ic_task_scheduler::SchedulerError;
use serde::{Deserialize, Serialize};

use super::RuntimeState;
use crate::bridge::{Operation, OperationAction, OperationContext};
use crate::runtime::state::config::ConfigStorage;

pub type TasksStorage<Mem, Op> = StableBTreeMap<u32, InnerScheduledTask<BridgeTask<Op>>, Mem>;
pub type BridgeScheduler<Mem, Op> = Scheduler<BridgeTask<Op>, TasksStorage<Mem, Op>>;
pub type DynScheduler<Op> = Box<dyn TaskScheduler<BridgeTask<Op>>>;

/// Logs errors that occur during task execution.
///
/// This function is intended to be used as the `on_error` callback for
/// `ic_task_scheduler::Scheduler`.
pub fn log_task_execution_error<Op: Operation>(task: InnerScheduledTask<BridgeTask<Op>>) {
    match task.status() {
        TaskStatus::Failed {
            timestamp_secs,
            error,
        } => {
            log::error!(
                "task #{} execution failed: {error} at {timestamp_secs}",
                task.id()
            )
        }
        TaskStatus::TimeoutOrPanic { timestamp_secs } => {
            log::error!("task #{} panicked at {timestamp_secs}", task.id())
        }
        status_change => {
            log::trace!("task #{} status changed: {status_change:?}", task.id())
        }
    };
}

/// Task type used by `BridgeRuntime`.
#[derive(Debug, Clone, Serialize, Deserialize, CandidType)]
pub enum BridgeTask<Op> {
    /// Bridge operations defined by user.
    Operation(OperationId, Op),

    /// Bridge operations defined by the runtime itself.
    Service(ServiceTask),
}

impl<Op: Operation> BridgeTask<Op> {
    async fn execute_inner(
        self,
        ctx: RuntimeState<Op>,
        task_scheduler: DynScheduler<Op>,
    ) -> BftResult<()> {
        match self {
            BridgeTask::Operation(id, _) => {
                let Some(operation) = ctx.borrow().operations.get(id) else {
                    log::warn!("Operation #{id} not found.");
                    return Err(Error::OperationNotFound(id));
                };

<<<<<<< HEAD
                let ctx_clone = ctx.clone();
                let next_step =
                    operation
                        .progress(id, ctx.clone())
                        .await
                        .inspect_err(move |err| {
                            ctx_clone
                                .borrow_mut()
                                .operations
                                .update_with_err(id, err.to_string())
                        })?;

                let scheduling_options = next_step.scheduling_options();
                ctx.borrow_mut().operations.update(id, next_step.clone());
=======
                log::warn!("Starting Operation#{id}.");

                let new_operation = operation.progress(id, ctx.clone()).await?;
                let scheduling_options = new_operation.scheduling_options();
                ctx.borrow_mut()
                    .operations
                    .update(id, new_operation.clone());
>>>>>>> 98a3c84b

                if let Some(options) = scheduling_options {
                    let scheduled_task =
                        ScheduledTask::with_options(Self::Operation(id, next_step), options);
                    task_scheduler.append_task(scheduled_task);
                }

                Ok(())
            }
            BridgeTask::Service(service_task) => service_task.execute(ctx, task_scheduler).await,
        }
    }
}

/// Service tasks, done by the `BridgeRuntime` by default.
#[derive(Debug, Clone, Serialize, Deserialize, CandidType)]
pub enum ServiceTask {
    /// Task to query logs from EVM.
    CollectEvmLogs,

    /// Task to refresh EVM parameters.
    RefreshEvmParams,
}

impl ServiceTask {
    const MAX_LOG_REQUEST_COUNT: u64 = 1000;

    async fn execute<Op: Operation>(
        self,
        ctx: RuntimeState<Op>,
        task_scheduler: DynScheduler<Op>,
    ) -> BftResult<()> {
        match self {
            ServiceTask::CollectEvmLogs => {
                let _lock = guard(ctx.clone(), |s| s.borrow_mut().collecting_logs_ts = None);

                ServiceTask::collect_evm_logs(ctx.clone(), task_scheduler).await
            }
            ServiceTask::RefreshEvmParams => {
                let _lock = guard(ctx.clone(), |s| {
                    s.borrow_mut().refreshing_evm_params_ts = None
                });
                let config = ctx.borrow().config.clone();
                ConfigStorage::refresh_evm_params(config).await
            }
        }
    }

    async fn collect_evm_logs<Op: Operation>(
        ctx: RuntimeState<Op>,
        task_scheduler: DynScheduler<Op>,
    ) -> BftResult<()> {
        let collected = ctx.collect_evm_events(Self::MAX_LOG_REQUEST_COUNT).await?;
        let events = collected.events;

        ctx.borrow()
            .config
            .borrow_mut()
            .update_evm_params(|params| params.next_block = collected.last_block_nubmer + 1);

        for event in events {
            let operation_action = match event {
                BridgeEvent::Burnt(event) => Op::on_wrapped_token_burnt(ctx.clone(), event).await,
                BridgeEvent::Minted(event) => Op::on_wrapped_token_minted(ctx.clone(), event).await,
                BridgeEvent::Notify(event) => Op::on_minter_notification(ctx.clone(), event).await,
            };

            let to_schedule = match operation_action {
                Some(OperationAction::Create(op)) => {
                    let new_op_id = ctx.borrow_mut().operations.new_operation(op.clone());
                    op.scheduling_options().zip(Some((new_op_id, op)))
                }
                Some(OperationAction::CreateWithId(id, op)) => {
                    ctx.borrow_mut()
                        .operations
                        .new_operation_with_id(id, op.clone());
                    op.scheduling_options().zip(Some((id, op)))
                }
                Some(OperationAction::Update { nonce, update_to }) => {
                    let Some((operation_id, _)) = ctx
                        .borrow()
                        .operations
                        .get_for_address(&update_to.evm_wallet_address(), None)
                        .into_iter()
                        .find(|(operation_id, _)| operation_id.nonce() == nonce)
                    else {
                        log::warn!(
                            "operation with dst_address = {} and nonce {} not found",
                            update_to.evm_wallet_address(),
                            nonce
                        );
                        return Err(Error::OperationNotFound(OperationId::new(nonce as _)));
                    };

                    ctx.borrow_mut()
                        .operations
                        .update(operation_id, update_to.clone());
                    update_to
                        .scheduling_options()
                        .zip(Some((operation_id, update_to)))
                }
                None => None,
            };

            if let Some((options, (op_id, op))) = to_schedule {
                let task = ScheduledTask::with_options(BridgeTask::Operation(op_id, op), options);
                task_scheduler.append_task(task);
            }
        }

        log::debug!("EVM logs collected");
        Ok(())
    }
}

impl<Op: Operation> Task for BridgeTask<Op> {
    type Ctx = RuntimeState<Op>;

    fn execute(
        &self,
        ctx: RuntimeState<Op>,
        task_scheduler: Box<dyn 'static + TaskScheduler<Self>>,
    ) -> Pin<Box<dyn Future<Output = Result<(), SchedulerError>>>> {
        let self_clone = self.clone();
        Box::pin(async {
            self_clone
                .execute_inner(ctx, task_scheduler)
                .await
                .map_err(|e| SchedulerError::TaskExecutionFailed(e.to_string()))
        })
    }
}

#[cfg(test)]
mod tests {
    use bridge_utils::bft_events::{BurntEventData, MintedEventData, NotifyMinterEventData};
    use did::H160;
    use ic_exports::ic_kit::MockContext;
    use ic_storage::IcStorage;

    use super::*;
    use crate::runtime::state::config::ConfigStorage;
    use crate::runtime::BridgeRuntime;

    #[derive(Debug, CandidType, Serialize, Deserialize, Clone, Eq, PartialEq)]
    struct TestOperation {
        successful: bool,
        successful_runs: usize,
    }

    impl TestOperation {
        const ERR_MESSAGE: &'static str = "test error";

        fn new_err() -> Self {
            Self {
                successful: false,
                successful_runs: 0,
            }
        }

        fn new_ok() -> Self {
            Self {
                successful: true,
                successful_runs: 0,
            }
        }
    }

    impl Operation for TestOperation {
        async fn progress(self, _id: OperationId, _ctx: RuntimeState<Self>) -> BftResult<Self> {
            if self.successful {
                Ok(Self {
                    successful_runs: self.successful_runs + 1,
                    successful: self.successful,
                })
            } else {
                Err(Error::FailedToProgress(Self::ERR_MESSAGE.to_string()))
            }
        }

        fn is_complete(&self) -> bool {
            false
        }

        fn evm_wallet_address(&self) -> H160 {
            H160::from_slice(&[1; 20])
        }

        async fn on_wrapped_token_minted(
            _ctx: RuntimeState<Self>,
            _event: MintedEventData,
        ) -> Option<OperationAction<Self>> {
            todo!()
        }

        async fn on_wrapped_token_burnt(
            _ctx: RuntimeState<Self>,
            _event: BurntEventData,
        ) -> Option<OperationAction<Self>> {
            todo!()
        }

        async fn on_minter_notification(
            _ctx: RuntimeState<Self>,
            _event: NotifyMinterEventData,
        ) -> Option<OperationAction<Self>> {
            todo!()
        }
    }

    #[tokio::test]
    async fn operation_errors_are_stored_in_log() {
        MockContext::new().inject();

        let runtime: BridgeRuntime<TestOperation> = BridgeRuntime::default(ConfigStorage::get());
        let ctx = runtime.state.clone();
        let op = TestOperation::new_err();
        let id = ctx.borrow_mut().operations.new_operation(op.clone());

        const COUNT: usize = 5;
        for _ in 0..COUNT {
            let op = ctx.borrow().operations.get(id).unwrap();
            let task = BridgeTask::Operation(id, op);
            task.execute_inner(ctx.clone(), Box::new(runtime.scheduler.clone()))
                .await
                .unwrap_err();
        }

        let log = ctx
            .borrow()
            .operations
            .get_log(id)
            .expect("operation is not in the log");
        assert_eq!(log.log().len(), COUNT + 1);
        assert_eq!(log.log()[0].step_result, Ok(op));

        for i in 1..COUNT + 1 {
            assert!(log.log()[i]
                .step_result
                .as_ref()
                .unwrap_err()
                .contains(TestOperation::ERR_MESSAGE));
        }
    }

    #[tokio::test]
    async fn operation_steps_are_stored_in_log() {
        MockContext::new().inject();

        let runtime: BridgeRuntime<TestOperation> = BridgeRuntime::default(ConfigStorage::get());
        let ctx = runtime.state.clone();
        let op = TestOperation::new_ok();
        let id = ctx.borrow_mut().operations.new_operation(op.clone());

        const COUNT: usize = 5;
        for _ in 0..COUNT {
            let op = ctx.borrow().operations.get(id).unwrap();
            let task = BridgeTask::Operation(id, op);
            task.execute_inner(ctx.clone(), Box::new(runtime.scheduler.clone()))
                .await
                .unwrap();
        }

        let log = ctx
            .borrow()
            .operations
            .get_log(id)
            .expect("operation is not in the log");
        assert_eq!(log.log().len(), COUNT + 1);
        assert_eq!(log.log()[0].step_result, Ok(op));

        for i in 0..COUNT + 1 {
            assert_eq!(
                log.log()[i].step_result.as_ref().unwrap(),
                &TestOperation {
                    successful: true,
                    successful_runs: i
                }
            );
        }
    }
}<|MERGE_RESOLUTION|>--- conflicted
+++ resolved
@@ -67,7 +67,6 @@
                     return Err(Error::OperationNotFound(id));
                 };
 
-<<<<<<< HEAD
                 let ctx_clone = ctx.clone();
                 let next_step =
                     operation
@@ -82,15 +81,6 @@
 
                 let scheduling_options = next_step.scheduling_options();
                 ctx.borrow_mut().operations.update(id, next_step.clone());
-=======
-                log::warn!("Starting Operation#{id}.");
-
-                let new_operation = operation.progress(id, ctx.clone()).await?;
-                let scheduling_options = new_operation.scheduling_options();
-                ctx.borrow_mut()
-                    .operations
-                    .update(id, new_operation.clone());
->>>>>>> 98a3c84b
 
                 if let Some(options) = scheduling_options {
                     let scheduled_task =
