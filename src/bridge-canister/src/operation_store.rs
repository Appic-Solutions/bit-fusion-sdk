//! Abstract stable storage for user-initiated operations in bridge canisters. It can be used
//! to track an operation status and retrieve all operations for a given user ETH wallet.

use std::borrow::Cow;

use bridge_did::op_id::OperationId;
use bridge_utils::common::Pagination;
use candid::{CandidType, Decode, Deserialize, Encode};
use did::H160;
use ic_stable_structures::stable_structures::Memory;
use ic_stable_structures::{
    BTreeMapStructure, Bound, CachedStableBTreeMap, CellStructure, StableBTreeMap, StableCell,
    Storable,
};

use crate::bridge::Operation;

const DEFAULT_CACHE_SIZE: u32 = 1000;
const DEFAULT_MAX_REQUEST_COUNT: u64 = 100_000;

#[derive(Debug, Clone, CandidType, Deserialize)]
struct OperationStoreEntry<P>
where
    P: CandidType,
{
    dst_address: H160,
    payload: P,
}

impl<P> Storable for OperationStoreEntry<P>
where
    P: CandidType + Clone + for<'de> Deserialize<'de>,
{
    fn to_bytes(&self) -> Cow<[u8]> {
        Cow::Owned(Encode!(self).expect("failed to encode deposit request"))
    }

    fn from_bytes(bytes: Cow<[u8]>) -> Self {
        Decode!(&bytes, Self).expect("failed to decode deposit request")
    }

    const BOUND: Bound = Bound::Unbounded;
}

#[derive(Default, Debug, Clone, CandidType, Deserialize)]
struct OperationIdList(Vec<OperationId>);

impl Storable for OperationIdList {
    fn to_bytes(&self) -> Cow<[u8]> {
        Cow::Owned(Encode!(self).expect("failed to encode deposit request"))
    }

    fn from_bytes(bytes: Cow<[u8]>) -> Self {
        Decode!(&bytes, Self).expect("failed to decode deposit request")
    }

    const BOUND: Bound = Bound::Unbounded;
}

/// Parameters of the [`OperationStore`].
#[derive(Debug, Copy, Clone, Eq, PartialEq)]
pub struct OperationStoreOptions {
    max_operations_count: u64,
    cache_size: u32,
}

impl Default for OperationStoreOptions {
    fn default() -> Self {
        Self {
            max_operations_count: DEFAULT_MAX_REQUEST_COUNT,
            cache_size: DEFAULT_CACHE_SIZE,
        }
    }
}

/// Memory objects to store operations.
pub struct OperationsMemory<Mem> {
    pub id_counter: Mem,
    pub incomplete_operations: Mem,
    pub operations_log: Mem,
    pub operations_map: Mem,
}

/// A structure to store user-initiated operations in IC stable memory.
///
/// Every operation in the store is attached to a ETH wallet address that initiated the operation.
/// And a list of operations for the given wallet can be retrieved by the [`get_for_address`] method.
///
/// It stores a limited number of latest operations and their information, dropping old operations.
/// The maximum number of operations stored can be configured with `options`.
pub struct OperationStore<M, P>
where
    M: Memory,
    P: Operation,
{
    operation_id_counter: StableCell<u64, M>,
    incomplete_operations: CachedStableBTreeMap<OperationId, OperationStoreEntry<P>, M>,
    operations_log: StableBTreeMap<OperationId, OperationStoreEntry<P>, M>,
    address_operation_map: StableBTreeMap<H160, OperationIdList, M>,
    max_operation_log_size: u64,
}

impl<M, P> OperationStore<M, P>
where
    M: Memory,
    P: Operation,
{
    /// Creates a new instance of the store.
    pub fn with_memory(
        memory: OperationsMemory<M>,
        options: Option<OperationStoreOptions>,
    ) -> Self {
        let options = options.unwrap_or_default();
        Self {
            operation_id_counter: StableCell::new(memory.id_counter, 0)
                .expect("failed to initialize operation id counter"),
            incomplete_operations: CachedStableBTreeMap::new(
                memory.incomplete_operations,
                options.cache_size,
            ),
            operations_log: StableBTreeMap::new(memory.operations_log),
            address_operation_map: StableBTreeMap::new(memory.operations_map),
            max_operation_log_size: options.max_operations_count,
        }
    }

    /// Returns next OperationId.
    fn next_operation_id(&mut self) -> OperationId {
        let current = *self.operation_id_counter.get();

        self.operation_id_counter
            .set(current + 1)
            .expect("failed to update operation id counter");

        OperationId::new(current)
    }

    /// Initializes a new operation with the given payload for the given ETH wallet address
    /// and stores it.
    pub fn new_operation(&mut self, payload: P) -> OperationId {
        let id = self.next_operation_id();
        self.new_operation_with_id(id, payload);
        id
    }

    /// Initializes a new operation with the given payload for the given ETH wallet address
    /// and stores it.
    pub fn new_operation_with_id(&mut self, id: OperationId, payload: P) {
        let dst_address = payload.evm_wallet_address();
        let entry = OperationStoreEntry {
            dst_address: dst_address.clone(),
            payload,
        };

        log::trace!("Operation {id} is created.");

        if entry.payload.is_complete() {
            self.move_to_log(id, entry);
        } else {
            self.incomplete_operations.insert(id, entry);
        }

        let mut ids = self
            .address_operation_map
            .get(&dst_address)
            .unwrap_or_default();
        ids.0.push(id);
        self.address_operation_map.insert(dst_address, ids);
    }

    /// Retrieves an operation by its ID.
    pub fn get(&self, operation_id: OperationId) -> Option<P> {
        self.get_with_id(operation_id).map(|(_, p)| p)
    }

    fn get_with_id(&self, operation_id: OperationId) -> Option<(OperationId, P)> {
        self.incomplete_operations
            .get(&operation_id)
            .or_else(|| self.operations_log.get(&operation_id))
            .map(|entry| (operation_id, entry.payload))
    }

    /// Returns operation for the given address with the given nonce, if present.
    pub fn get_for_address_nonce(
        &self,
        dst_address: &H160,
        nonce: u32,
    ) -> Option<(OperationId, P)> {
        self.get_for_address(dst_address, None)
            .iter()
            .find(|(op_id, _)| op_id.nonce() == nonce)
            .cloned()
    }

    /// Retrieves all operations for the given ETH wallet address,
    /// starting from `offset` returning a max of `count` items
    /// If `offset` is `None`, it starts from the beginning.
    /// If `count` is `None`, it returns all operations.
    pub fn get_for_address(
        &self,
        dst_address: &H160,
        pagination: Option<Pagination>,
    ) -> Vec<(OperationId, P)> {
        log::trace!("Operation store contains {} active operations, {} operations in log, {} entries in the map. Value for address {}: {:?}", self.incomplete_operations.len(), self.operations_log.len(), self.address_operation_map.len(), hex::encode(dst_address.0), self.address_operation_map.get(dst_address));

        let offset = pagination.as_ref().map(|p| p.offset).unwrap_or(0);
        let count = pagination.map(|p| p.count).unwrap_or(usize::MAX);

        self.address_operation_map
            .get(dst_address)
            .unwrap_or_default()
            .0
            .into_iter()
            .filter_map(|id| self.get_with_id(id))
            .skip(offset)
            .take(count)
            .collect()
    }

    /// Update the payload of the operation with the given id. If no operation with the given ID
    /// is found, nothing is done (except an error message in the log).
    pub fn update(&mut self, operation_id: OperationId, payload: P) {
        let Some(mut entry) = self.incomplete_operations.get(&operation_id) else {
            log::error!("Cannot update operation {operation_id} status: not found");
            return;
        };

        entry.payload = payload;

        if entry.payload.is_complete() {
            self.move_to_log(operation_id, entry);
        } else {
            self.incomplete_operations.insert(operation_id, entry);
        }
    }

    fn move_to_log(&mut self, operation_id: OperationId, entry: OperationStoreEntry<P>) {
        self.incomplete_operations.remove(&operation_id);
        self.operations_log.insert(operation_id, entry);

        log::trace!("Operation {operation_id} is marked as complete and moved to the log.");

        if self.operations_log.len() > self.max_operation_log_size() {
            self.remove_oldest();
        }
    }

    fn max_operation_log_size(&self) -> u64 {
        self.max_operation_log_size
    }

    fn remove_oldest(&mut self) {
        if let Some((id, oldest)) = self.operations_log.iter().next() {
            self.operations_log.remove(&id);
            let mut ids = self
                .address_operation_map
                .get(&oldest.dst_address)
                .unwrap_or_default();
            let count_before = ids.0.len();
            ids.0.retain(|stored_id| *stored_id != id);

            if ids.0.len() != count_before {
                if ids.0.is_empty() {
                    self.address_operation_map.remove(&oldest.dst_address);
                } else {
                    self.address_operation_map.insert(oldest.dst_address, ids);
                }
            }

            log::trace!("Operation {id} is evicted from the operation log");
        }
    }
}

#[cfg(test)]
mod tests {
    use bridge_did::error::BftResult;
    use ic_stable_structures::VectorMemory;
    use serde::Serialize;

    use super::*;
<<<<<<< HEAD
    use crate::bridge::OperationContext;
=======
>>>>>>> 9000397b
    use crate::runtime::RuntimeState;

    #[derive(Debug, Copy, Clone, Serialize, Deserialize, CandidType)]
    struct TestOp {
        pub addr: u32,
        pub stage: u32,
    }

    const COMPLETE: u32 = u32::MAX;

    impl TestOp {
        pub fn new(addr: u32, stage: u32) -> Self {
            Self { addr, stage }
        }

        pub fn complete(addr: u32) -> Self {
            Self {
                addr,
                stage: COMPLETE,
            }
        }
    }

    impl Operation for TestOp {
        fn is_complete(&self) -> bool {
            self.stage == COMPLETE
        }

        async fn progress(self, _id: OperationId, _ctx: RuntimeState<Self>) -> BftResult<Self> {
            todo!()
        }

        fn evm_wallet_address(&self) -> H160 {
            eth_address(self.addr as _)
        }

        async fn on_wrapped_token_minted(
            _ctx: RuntimeState<Self>,
            _event: bridge_utils::bft_events::MintedEventData,
        ) -> Option<crate::bridge::OperationAction<Self>> {
            None
        }

        async fn on_wrapped_token_burnt(
            _ctx: RuntimeState<Self>,
            _event: bridge_utils::bft_events::BurntEventData,
        ) -> Option<crate::bridge::OperationAction<Self>> {
            None
        }

        async fn on_minter_notification(
            _ctx: RuntimeState<Self>,
            _event: bridge_utils::bft_events::NotifyMinterEventData,
        ) -> Option<crate::bridge::OperationAction<Self>> {
            None
        }
    }

    fn test_store(max_operations: u64) -> OperationStore<VectorMemory, TestOp> {
        let memory = OperationsMemory {
            id_counter: VectorMemory::default(),
            incomplete_operations: VectorMemory::default(),
            operations_log: VectorMemory::default(),
            operations_map: VectorMemory::default(),
        };
        OperationStore::with_memory(
            memory,
            Some(OperationStoreOptions {
                max_operations_count: max_operations,
                cache_size: DEFAULT_CACHE_SIZE,
            }),
        )
    }

    fn eth_address(seed: u8) -> H160 {
        H160::from([seed; H160::BYTE_SIZE])
    }

    #[test]
    fn operations_log_limit() {
        const LIMIT: u64 = 10;
        const COUNT: u64 = 42;

        let mut store = test_store(LIMIT);

        for i in 0..COUNT {
            store.new_operation(TestOp::complete(i as _));
        }

        assert_eq!(store.operations_log.len(), LIMIT);
        assert_eq!(store.address_operation_map.len(), LIMIT);

        for i in 0..(COUNT - LIMIT) {
            assert!(store
                .get_for_address(&eth_address(i as u8), None)
                .is_empty());
        }

        for i in (COUNT - LIMIT)..COUNT {
            assert_eq!(store.get_for_address(&eth_address(i as u8), None).len(), 1,);
        }
    }

    #[test]
    fn should_get_page_for_operations() {
        const LIMIT: u64 = 100;
        const COUNT: u64 = 42;

        let mut store = test_store(LIMIT);

        for _ in 0..COUNT {
            store.new_operation(TestOp::complete(0));
        }

        assert_eq!(store.operations_log.len(), COUNT);

        // No offset, with count
        let page = store.get_for_address(&eth_address(0), Some(Pagination::new(0, 10)));
        assert_eq!(page.len(), 10);
        // No offset with count > total
        let page = store.get_for_address(&eth_address(0), Some(Pagination::new(0, 120)));
        assert_eq!(page.len() as u64, COUNT);

        // Offset with count
        let page = store.get_for_address(&eth_address(0), Some(Pagination::new(20, 15)));
        assert_eq!(page.len(), 15);

        // Offset with count beyond total
        let page = store.get_for_address(&eth_address(0), Some(Pagination::new(100, 10)));
        assert!(page.is_empty());
    }

    #[test]
    fn operations_limit_with_same_address() {
        const LIMIT: u64 = 10;
        const COUNT: u64 = 42;

        let mut store = test_store(LIMIT);

        for _ in 0..COUNT {
            store.new_operation(TestOp::complete(42));
        }

        assert_eq!(store.operations_log.len(), LIMIT);
        assert_eq!(store.address_operation_map.len(), 1);

        assert_eq!(
            store
                .get_for_address(&eth_address(42), Some(Pagination::new(0, 10)))
                .len(),
            LIMIT as usize
        );
    }

    #[test]
    fn incomplete_operations_are_not_removed() {
        const LIMIT: u64 = 10;
        const COUNT: u64 = 42;

        let mut store = test_store(LIMIT);

        for i in 0..COUNT {
            let id = store.new_operation(TestOp::new(42, i as _));
            store.update(id, TestOp::new(42, (i + 1) as _));
        }

        assert_eq!(store.operations_log.len(), 0);
        assert_eq!(store.incomplete_operations.len(), COUNT);
        assert_eq!(store.address_operation_map.len(), 1);

        assert_eq!(
            store
                .get_for_address(&eth_address(42), Some(Pagination::new(0, COUNT as usize)))
                .len(),
            COUNT as usize
        );
    }

    #[test]
    fn operations_are_moved_to_log_on_completion() {
        const LIMIT: u64 = 10;
        const COUNT: u64 = 42;

        let mut store = test_store(LIMIT);

        let mut ids = vec![];
        for i in 0..COUNT {
            ids.push(store.new_operation(TestOp::new(i as _, 1)));
        }

        for id in ids {
            let count_before = store.incomplete_operations.len();
            store.update(id, TestOp::complete(id.nonce()));
            let count_after = store.incomplete_operations.len();
            assert_eq!(count_after, count_before - 1);
        }

        assert_eq!(store.operations_log.len(), LIMIT);
        assert_eq!(store.incomplete_operations.len(), 0);
        assert_eq!(store.address_operation_map.len(), LIMIT);
    }
}<|MERGE_RESOLUTION|>--- conflicted
+++ resolved
@@ -279,10 +279,6 @@
     use serde::Serialize;
 
     use super::*;
-<<<<<<< HEAD
-    use crate::bridge::OperationContext;
-=======
->>>>>>> 9000397b
     use crate::runtime::RuntimeState;
 
     #[derive(Debug, Copy, Clone, Serialize, Deserialize, CandidType)]
