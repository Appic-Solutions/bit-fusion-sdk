use std::cell::RefCell;
use std::rc::Rc;
use std::time::Duration;

use bridge_did::error::{BftResult, Error};
use bridge_did::init::BridgeInitData;
use bridge_utils::evm_link::EvmLink;
use candid::Principal;
use did::H160;
use eth_signer::sign_strategy::TransactionSigner;
use ic_canister::{
    generate_exports, generate_idl, query, state_getter, update, Canister, Idl, PreUpdate,
};
use ic_exports::ic_kit::ic;
use ic_log::canister::{LogCanister, LogState};
use ic_storage::IcStorage;
use log::{debug, info};

use crate::inspect;
use crate::memory::{memory_by_id, LOG_SETTINGS_MEMORY_ID};
use crate::runtime::state::config::ConfigStorage;

/// Common API of all bridge canisters.
pub trait BridgeCanister: Canister + LogCanister {
    /// Gets the bridge core state.
    #[state_getter]
    fn config(&self) -> Rc<RefCell<ConfigStorage>>;

    /// Returns principal of canister owner.
    #[query(trait = true)]
    fn get_owner(&self) -> Principal {
        self.config().borrow().get_owner()
    }

    /// Sets a new principal for canister owner.
    ///
    /// This method should be called only by current owner,
    /// else `Error::NotAuthorised` will be returned.
    #[update(trait = true)]
    fn set_owner(&mut self, owner: Principal) {
        inspect::inspect_new_owner_is_valid(owner);
        let core = self.config();
        inspect::inspect_caller_is_owner(core.borrow().get_owner(), ic::caller());
        core.borrow_mut().set_owner(owner);

        info!("Bridge canister owner changed to {owner}");
    }

    /// Returns principal of EVM canister with which the minter canister works.
    #[query(trait = true)]
    fn get_evm_principal(&self) -> Principal {
        let link = self.config().borrow().get_evm_link();
        match link {
            EvmLink::Ic(principal) => principal,
            _ => ic::trap("expected evm canister link in config"),
        }
    }

    /// Returns bridge contract address for EVM.
    /// If contract isn't initialized yet - returns None.
    #[query(trait = true)]
    fn get_bft_bridge_contract(&mut self) -> Option<H160> {
        self.config().borrow().get_bft_bridge_contract()
    }

    /// Set BFT bridge contract address.
    #[update(trait = true)]
    fn set_bft_bridge_contract(&mut self, address: H160) {
        let config = self.config();
        inspect::inspect_set_bft_bridge_contract(self.config());
        config.borrow_mut().set_bft_bridge_contract(address.clone());

        info!("Bridge canister BFT bridge contract address changed to {address}");
    }

    /// Returns evm_address of the minter canister.
    #[allow(async_fn_in_trait)]
    #[update(trait = true)]
    async fn get_bridge_canister_evm_address(&mut self) -> BftResult<H160> {
        let signer = self.config().borrow().get_signer()?;
        signer.get_address().await.map_err(|e| {
            Error::Initialization(format!("failed to get minter canister address: {e}"))
        })
    }

    /// Initialize the bridge with the given parameters.
    ///
    /// This method should be called only once from the `#[init]` method of the canister.
    ///
    /// `_run_scheduler` callback is called in a timer and should start scheduler task execution
    /// round.
    fn init_bridge(&mut self, init_data: BridgeInitData, _run_scheduler: impl Fn() + 'static) {
        inspect::inspect_new_owner_is_valid(init_data.owner);

        self.config().borrow_mut().init(&init_data);

        if let Some(log_settings) = &init_data.log_settings {
            // Since this code is only run on initialization, we want to fail canister setup if
            // the specified parameters are invalid, so we panic in that case.
            self.log_state()
                .borrow_mut()
                .init(
                    init_data.owner,
                    memory_by_id(LOG_SETTINGS_MEMORY_ID),
                    log_settings.clone(),
                )
                .expect("failed to configure logger");
        }

        #[cfg(target_arch = "wasm32")]
        self.start_timers(_run_scheduler);

        log::trace!("Bridge canister initialized: {init_data:?}");
    }

    /// Re-initializes the bridge after upgrade. This method should be called from the `#[post-upgrade]`
    /// method.
    fn bridge_post_upgrade(&mut self, _run_scheduler: impl Fn() + 'static) {
        if let Err(err) = self
            .log_state()
            .borrow_mut()
            .reload(memory_by_id(LOG_SETTINGS_MEMORY_ID))
        {
            ic_exports::ic_cdk::println!("Error configuring the logger. Err: {err:?}")
        }

        #[cfg(target_arch = "wasm32")]
        self.start_timers(_run_scheduler);

        debug!("Upgrade completed");
    }

    /// Starts scheduler timer.
    fn start_timers(&mut self, run_scheduler: impl Fn() + 'static) {
        const GLOBAL_TIMER_INTERVAL: Duration = Duration::from_secs(2);
        ic_exports::ic_cdk_timers::set_timer_interval(GLOBAL_TIMER_INTERVAL, move || {
            run_scheduler();
        });
    }

    /// Returns IDL of the bridge API.
    fn get_idl() -> Idl {
        let mut idl = generate_idl!();
        let logger_idl = <Self as LogCanister>::get_idl();
        idl.merge(&logger_idl);

        idl
    }
}

generate_exports!(BridgeCanister, BridgeCanisterExport);

impl LogCanister for BridgeCanisterExport {
    fn log_state(&self) -> Rc<RefCell<LogState>> {
        LogState::get()
    }
}

#[cfg(test)]
mod tests {
    use eth_signer::sign_strategy::SigningStrategy;
    use ic_canister::{canister_call, init};
    use ic_exports::ic_kit::{inject, MockContext};
<<<<<<< HEAD
    use ic_log::did::{LogCanisterSettings, Pagination};
=======
>>>>>>> 6f4d0b9f
    use ic_storage::IcStorage;

    use super::*;

    #[derive(Debug, Canister)]
    struct TestBridge {
        #[id]
        id: Principal,
    }

    impl TestBridge {
        #[init]
        fn init(&mut self, init_data: BridgeInitData) {
            self.init_bridge(init_data, || {});
        }
    }

    impl BridgeCanister for TestBridge {
        fn config(&self) -> Rc<RefCell<ConfigStorage>> {
            ConfigStorage::get()
        }
    }

    impl PreUpdate for TestBridge {}

    impl LogCanister for TestBridge {
        fn log_state(&self) -> Rc<RefCell<LogState>> {
            LogState::get()
        }
    }

    fn owner() -> Principal {
        Principal::from_slice(&[1; 20])
    }

    fn bob() -> Principal {
        Principal::from_slice(&[2; 20])
    }

    async fn init_canister() -> TestBridge {
        let init_data = BridgeInitData {
            owner: owner(),
            evm_principal: bob(),
            signing_strategy: SigningStrategy::Local {
                private_key: [1u8; 32],
            },
            log_settings: None,
        };
        init_with_data(init_data).await
    }

    async fn init_with_data(init_data: BridgeInitData) -> TestBridge {
        MockContext::new().inject();

        const MOCK_PRINCIPAL: &str = "mfufu-x6j4c-gomzb-geilq";
        let mock_canister_id = Principal::from_text(MOCK_PRINCIPAL).expect("valid principal");
        let mut canister = TestBridge::from_principal(mock_canister_id);

        canister_call!(canister.init(init_data), ()).await.unwrap();
        canister
    }

    #[tokio::test]
    #[should_panic(expected = "unexpected anonymous evm principal")]
    async fn init_rejects_anonymous_evm() {
        let init_data = BridgeInitData {
            owner: owner(),
            evm_principal: Principal::anonymous(),
            signing_strategy: SigningStrategy::Local {
                private_key: [1u8; 32],
            },
            log_settings: None,
        };
        let _ = init_with_data(init_data).await;
    }

    #[tokio::test]
    #[should_panic(expected = "unexpected management canister as evm principal")]
    async fn init_rejects_management_evm() {
        let init_data = BridgeInitData {
            owner: owner(),
            evm_principal: Principal::management_canister(),
            signing_strategy: SigningStrategy::Local {
                private_key: [1u8; 32],
            },
            log_settings: None,
        };
        let _ = init_with_data(init_data).await;
    }

    #[tokio::test]
    #[should_panic(expected = "Owner cannot be an anonymous")]
    async fn init_rejects_anonymous_owner() {
        let init_data = BridgeInitData {
            owner: Principal::anonymous(),
            evm_principal: bob(),
            signing_strategy: SigningStrategy::Local {
                private_key: [1u8; 32],
            },
            log_settings: None,
        };
        let _ = init_with_data(init_data).await;
    }

    #[tokio::test]
    async fn set_owner_changes_owner() {
        let mut canister = init_canister().await;

        inject::get_context().update_id(owner());
        canister_call!(canister.set_owner(bob()), ()).await.unwrap();

        // check if state updated
        let stored_owner = canister_call!(canister.get_owner(), Principal)
            .await
            .unwrap();
        assert_eq!(stored_owner, bob());
    }

    #[tokio::test]
    #[should_panic(expected = "Running this method is only allowed for the owner of the canister")]
    async fn set_owner_rejected_for_non_owner() {
        let mut canister = init_canister().await;
        let _ = canister_call!(canister.set_owner(bob()), ()).await;
    }

    #[tokio::test]
    #[should_panic(expected = "Owner cannot be an anonymous")]
    async fn set_owner_rejects_anonymous() {
        let mut canister = init_canister().await;

        inject::get_context().update_id(owner());

        let _ = canister_call!(canister.set_owner(Principal::anonymous()), ()).await;
    }

    #[tokio::test]
    async fn set_bft_bridge_works() {
        let mut canister = init_canister().await;

        inject::get_context().update_id(owner());
        let address = H160::from_slice(&[42; 20]);
        let _ = canister_call!(canister.set_bft_bridge_contract(address.clone()), ()).await;

        // check if state updated
        let stored_bft = canister_call!(canister.get_bft_bridge_contract(), Option<H160>)
            .await
            .unwrap();
        assert_eq!(stored_bft, Some(address));
    }

    #[tokio::test]
    #[should_panic(expected = "Running this method is only allowed for the owner of the canister")]
    async fn set_bft_bridge_rejected_for_non_owner() {
        let mut canister = init_canister().await;

        let address = H160::from_slice(&[42; 20]);
        let _ = canister_call!(canister.set_bft_bridge_contract(address), ()).await;
    }
}<|MERGE_RESOLUTION|>--- conflicted
+++ resolved
@@ -161,10 +161,6 @@
     use eth_signer::sign_strategy::SigningStrategy;
     use ic_canister::{canister_call, init};
     use ic_exports::ic_kit::{inject, MockContext};
-<<<<<<< HEAD
-    use ic_log::did::{LogCanisterSettings, Pagination};
-=======
->>>>>>> 6f4d0b9f
     use ic_storage::IcStorage;
 
     use super::*;
