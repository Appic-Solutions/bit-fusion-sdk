use candid::Principal;
use ic_exports::ic_cdk::api;
use ic_exports::ic_kit::ic;
use ic_storage::IcStorage;

use crate::runtime::state::config::ConfigStorage;
use crate::runtime::state::SharedConfig;

/// Runs inspect checks for the bridge canister API methods. This function should be called from
/// the canister `#[inspect]` function. In case any of the checks do not pass, the function
/// will `trap` (panic).
pub fn bridge_inspect() {
    let config = ConfigStorage::get();
    let method = api::call::method_name();

    match method.as_str() {
<<<<<<< HEAD
        "set_logger_filter" => inspect_set_logger_filter(config),
        "ic_logs" => inspect_ic_logs(config),
        "set_owner" => inspect_set_owner(config),
        "set_evm_principal" => inspect_set_evm_principal(config),
        "set_bft_bridge_contract" => inspect_set_bft_bridge_contract(config),
=======
        "set_logger_filter" => core.inspect_set_logger_filter(),
        "ic_logs" => core.inspect_ic_logs(),
        "set_owner" => core.inspect_set_owner(),
        "set_bft_bridge_contract" => core.inspect_set_bft_bridge_contract(),
>>>>>>> 21551a0e
        _ => {}
    }
}

/// Inspects if owner principal is not an anonymous.
pub fn inspect_new_owner_is_valid(new_owner: Principal) {
    if new_owner == Principal::anonymous() {
        ic::trap("Owner cannot be an anonymous");
    }
}

/// Inspect check for `ic_logs` API method.
pub fn inspect_ic_logs(config: SharedConfig) {
    let caller = ic::caller();
    let owner = config.borrow().get_owner();
    inspect_caller_is_owner(owner, caller)
}

/// Inspect check for `set_logger_filter` API method.
pub fn inspect_set_logger_filter(config: SharedConfig) {
    let caller = ic::caller();
    let owner = config.borrow().get_owner();
    inspect_caller_is_owner(owner, caller)
}

/// Inspect check for `set_owner` API method.
pub fn inspect_set_owner(config: SharedConfig) {
    let caller = ic::caller();
    let owner = config.borrow().get_owner();
    inspect_caller_is_owner(owner, caller)
}

/// Inspect check for `set_evm_principal` API method.
pub fn inspect_set_evm_principal(config: SharedConfig) {
    let caller = ic::caller();
    let owner = config.borrow().get_owner();
    inspect_caller_is_owner(owner, caller)
}

/// Inspect check for `set_bft_bridge_contract` API method.
pub fn inspect_set_bft_bridge_contract(config: SharedConfig) {
    let caller = ic::caller();
    let owner = config.borrow().get_owner();
    inspect_caller_is_owner(owner, caller)
}

/// Checks if the caller is the owner.
pub fn inspect_caller_is_owner(owner: Principal, caller: Principal) {
    if ic::caller() != owner {
        log::debug!("Owner only method is called by non-owner. Owner: {owner}. Caller: {caller}");
        ic::trap("Running this method is only allowed for the owner of the canister")
    }
}<|MERGE_RESOLUTION|>--- conflicted
+++ resolved
@@ -14,18 +14,10 @@
     let method = api::call::method_name();
 
     match method.as_str() {
-<<<<<<< HEAD
         "set_logger_filter" => inspect_set_logger_filter(config),
         "ic_logs" => inspect_ic_logs(config),
         "set_owner" => inspect_set_owner(config),
-        "set_evm_principal" => inspect_set_evm_principal(config),
         "set_bft_bridge_contract" => inspect_set_bft_bridge_contract(config),
-=======
-        "set_logger_filter" => core.inspect_set_logger_filter(),
-        "ic_logs" => core.inspect_ic_logs(),
-        "set_owner" => core.inspect_set_owner(),
-        "set_bft_bridge_contract" => core.inspect_set_bft_bridge_contract(),
->>>>>>> 21551a0e
         _ => {}
     }
 }
