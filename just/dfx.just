
DFX_LOGFILE:="./target/dfx_tests.log"


# Start the local dfx server
[group('dfx')]
dfx_start: dfx_prepare_env dfx_stop
  # Start the local dfx server
  dfx start --background --clean --enable-bitcoin  --artificial-delay 0 2> "{{DFX_LOGFILE}}"

  # Add cycles to the wallet
  wallet_principal=$(dfx identity get-wallet) && dfx ledger fabricate-cycles --t 1000000 --canister $wallet_principal
  sleep 2


# Stop the local dfx server and the ICX Proxy
[group('dfx')]
dfx_stop:
  dfx stop


# Start docker, dfx and run the dfx tests
[group('dfx')]
dfx_test test_name="": docker_down docker_pull docker_up dfx_start
  #!/usr/bin/env bash
  sleep 5
<<<<<<< HEAD

  cleanup() {
    just dfx_stop docker_down
  }  
  trap cleanup EXIT INT TERM

  cargo test {{test_name}} -p integration-tests --features dfx_tests

=======
  ( 
    set +e
    rm -rf solidity/.openzeppelin
    cargo test {{test_name}} -p integration-tests --features dfx_tests
  )
  TEST_RESULT=$?
  just dfx_stop docker_down
  exit $TEST_RESULT
>>>>>>> 054dd555


[private]
dfx_prepare_env: 
  dfx identity new --storage-mode=plaintext --force max
  dfx identity new --storage-mode=plaintext --force alice
  dfx identity new --storage-mode=plaintext --force alex
  dfx identity use max<|MERGE_RESOLUTION|>--- conflicted
+++ resolved
@@ -24,7 +24,6 @@
 dfx_test test_name="": docker_down docker_pull docker_up dfx_start
   #!/usr/bin/env bash
   sleep 5
-<<<<<<< HEAD
 
   cleanup() {
     just dfx_stop docker_down
@@ -33,16 +32,6 @@
 
   cargo test {{test_name}} -p integration-tests --features dfx_tests
 
-=======
-  ( 
-    set +e
-    rm -rf solidity/.openzeppelin
-    cargo test {{test_name}} -p integration-tests --features dfx_tests
-  )
-  TEST_RESULT=$?
-  just dfx_stop docker_down
-  exit $TEST_RESULT
->>>>>>> 054dd555
 
 
 [private]
