--- conflicted
+++ resolved
@@ -55,10 +55,6 @@
 ic-test-utils = { git = "https://github.com/bitfinity-network/canister-sdk", package = "ic-test-utils", tag = "v0.20.x" }
 jsonrpc-core = "18.0"
 log = "0.4"
-<<<<<<< HEAD
-minter-client = { git = "https://github.com/bitfinity-network/bitfinity-evm-sdk", package = "minter-client", tag = "v0.30.x" }
-=======
->>>>>>> fb550341
 mockall = "0.12"
 num-bigint = "0.4"
 num-traits = "0.2"
@@ -70,12 +66,8 @@
 serde = "1.0"
 serde_bytes = "0.11"
 serde_json = "1.0"
-<<<<<<< HEAD
+serial_test = "3"
 signature-verification-canister-client = { git = "https://github.com/bitfinity-network/bitfinity-evm-sdk", package = "signature-verification-canister-client", tag = "v0.30.x" }
-=======
-serial_test = "3"
-signature-verification-canister-client = { git = "https://github.com/bitfinity-network/bitfinity-evm-sdk", package = "signature-verification-canister-client", tag = "v0.29.x" }
->>>>>>> fb550341
 tempfile = "3"
 thiserror = "1.0"
 tokio = { version = "1.36", features = ["macros", "rt"] }
