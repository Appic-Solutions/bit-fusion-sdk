--- conflicted
+++ resolved
@@ -28,14 +28,9 @@
 ethereum-json-rpc-client = { git = "https://github.com/bitfinity-network/bitfinity-evm-sdk", package = "ethereum-json-rpc-client", branch = "canister_sdk_v18" }
 ethereum-types = "0.14"
 ethers-core = "2.0"
-<<<<<<< HEAD
 evm-canister-client = { git = "https://github.com/bitfinity-network/bitfinity-evm-sdk", package = "evm-canister-client", branch = "canister_sdk_v18" }
 icrc-client = { git = "https://github.com/bitfinity-network/bitfinity-evm-sdk", package = "icrc-client", branch = "canister_sdk_v18" }
-=======
-evm-canister-client = { git = "https://github.com/bitfinity-network/bitfinity-evm-sdk", package = "evm-canister-client", tag = "v0.26.x" }
-icrc-client = { git = "https://github.com/bitfinity-network/bitfinity-evm-sdk", package = "icrc-client", tag = "v0.26.x" }
 foundry-compilers = { version = "0.9", features = ["svm-solc"] }
->>>>>>> ea59d92b
 futures = { version = "0.3", default-features = false }
 hex = "0.4"
 ic-agent = "0.34"
