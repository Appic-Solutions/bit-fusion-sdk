--- conflicted
+++ resolved
@@ -44,7 +44,6 @@
 hex = "0.4"
 ic-agent = "0.37"
 ic-btc-interface = "0.2"
-<<<<<<< HEAD
 ic-canister = { git = "https://github.com/bitfinity-network/canister-sdk", package = "ic-canister", tag = "v0.22.x" }
 ic-canister-client = { git = "https://github.com/bitfinity-network/canister-sdk", package = "ic-canister-client", tag = "v0.22.x" }
 ic-exports = { git = "https://github.com/bitfinity-network/canister-sdk", package = "ic-exports", tag = "v0.22.x" }
@@ -54,19 +53,6 @@
 ic-storage = { git = "https://github.com/bitfinity-network/canister-sdk", package = "ic-storage", tag = "v0.22.x" }
 ic-task-scheduler = { git = "https://github.com/bitfinity-network/canister-sdk", package = "ic-task-scheduler", tag = "v0.22.x" }
 ic-test-utils = { git = "https://github.com/bitfinity-network/canister-sdk", package = "ic-test-utils", tag = "v0.22.x" }
-=======
-ic-canister = { git = "https://github.com/bitfinity-network/canister-sdk", package = "ic-canister", tag = "v0.20.x" }
-ic-canister-client = { git = "https://github.com/bitfinity-network/canister-sdk", package = "ic-canister-client", tag = "v0.20.x" }
-ic-exports = { git = "https://github.com/bitfinity-network/canister-sdk", package = "ic-exports", tag = "v0.20.x" }
-ic-log = { git = "https://github.com/bitfinity-network/canister-sdk", package = "ic-log", tag = "v0.20.x" }
-ic-metrics = { git = "https://github.com/bitfinity-network/canister-sdk", package = "ic-metrics", tag = "v0.20.x", features = [
-  "export-api",
-] }
-ic-stable-structures = { git = "https://github.com/bitfinity-network/canister-sdk", package = "ic-stable-structures", tag = "v0.20.x" }
-ic-storage = { git = "https://github.com/bitfinity-network/canister-sdk", package = "ic-storage", tag = "v0.20.x" }
-ic-task-scheduler = { git = "https://github.com/bitfinity-network/canister-sdk", package = "ic-task-scheduler", tag = "v0.20.x" }
-ic-test-utils = { git = "https://github.com/bitfinity-network/canister-sdk", package = "ic-test-utils", tag = "v0.20.x" }
->>>>>>> 3d945503
 ic-utils = "0.37"
 icrc-client = { git = "https://github.com/bitfinity-network/bitfinity-evm-sdk", package = "icrc-client", tag = "v0.32.x" }
 jsonrpc-core = "18.0"
@@ -93,19 +79,10 @@
 tokio-util = "0.7"
 tracing = "0.1"
 tracing-subscriber = "0.3"
-<<<<<<< HEAD
 vergen-gitcl = { version = "1", default-features = false, features = [
     "build",
     "cargo",
     "rustc",
-=======
-vergen = { version = "8.3", default-features = false, features = [
-  "build",
-  "cargo",
-  "git",
-  "gitcl",
-  "rustc",
->>>>>>> 3d945503
 ] }
 
 # state machine tests deps
