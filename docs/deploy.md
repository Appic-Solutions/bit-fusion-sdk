--- conflicted
+++ resolved
@@ -30,11 +30,7 @@
   calls to evm-rpc canister we require HTTPS.
 - Install SSL certificates to make local-ssl-proxy able to work.
 
-<<<<<<< HEAD
-  On linux systems it should be enough to run
-=======
     On Debian-based systems it should be enough to run
->>>>>>> aef0d164
 
     ```sh
     sudo cp btc-deploy/mkcert/* /usr/local/share/ca-certificates/
