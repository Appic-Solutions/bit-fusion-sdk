// SPDX-License-Identifier: MIT
pragma solidity ^0.8.7;

import "forge-std/Test.sol";
import "forge-std/console.sol";
import "@openzeppelin/contracts/utils/cryptography/ECDSA.sol";
import "src/BftBridge.sol";
import "src/test_contracts/UUPSProxy.sol";
import "src/WrappedToken.sol";
import "src/libraries/StringUtils.sol";
<<<<<<< HEAD
=======
import "@openzeppelin/contracts/proxy/transparent/TransparentUpgradeableProxy.sol";
import { Upgrades } from "@openzeppelin-foundry-upgrades/Upgrades.sol";
import { Options } from "@openzeppelin-foundry-upgrades/Options.sol";
>>>>>>> 21845742

contract BftBridgeTest is Test {
    using StringUtils for string;

    struct MintOrder {
        uint256 amount;
        bytes32 senderID;
        bytes32 fromTokenID;
        address recipient;
        address toERC20;
        uint32 nonce;
        uint32 senderChainID;
        uint32 recipientChainID;
        bytes32 name;
        bytes16 symbol;
        uint8 decimals;
        address approveSpender;
        uint256 approveAmount;
        address feePayer;
    }

    uint256 constant _OWNER_KEY = 1;
    uint256 constant _ALICE_KEY = 2;
    uint256 constant _BOB_KEY = 3;

    uint32 constant _CHAIN_ID = 31555;

    address _owner = vm.addr(_OWNER_KEY);
    address _alice = vm.addr(_ALICE_KEY);
    address _bob = vm.addr(_BOB_KEY);

    BFTBridge _wrappedBridge;
    BFTBridge _baseBridge;

    address newImplementation = address(8);

    address wrappedProxy;
    address baseProxy;

    function setUp() public {
        vm.chainId(_CHAIN_ID);
        vm.startPrank(_owner);

        // Encode the initialization call
<<<<<<< HEAD
        bytes memory initializeData = abi.encodeWithSelector(BFTBridge.initialize.selector, _owner, address(0), true);

        BFTBridge wrappedImpl = new BFTBridge();

        UUPSProxy wrappedProxyContract = new UUPSProxy(address(wrappedImpl), initializeData);

        wrappedProxy = address(wrappedProxyContract);
=======
        bytes memory wrappedInitializeData =
            abi.encodeWithSelector(BFTBridge.initialize.selector, _owner, address(0), true);
        Options memory opts;
        // Skips all upgrade safety checks
        opts.unsafeSkipAllChecks = true;

        wrappedProxy = Upgrades.deployUUPSProxy("BftBridge.sol:BFTBridge", wrappedInitializeData, opts);
>>>>>>> 21845742

        // Cast the proxy to BFTBridge
        _wrappedBridge = BFTBridge(address(wrappedProxy));

        // Encode the initialization call
        bytes memory baseInitializeData =
            abi.encodeWithSelector(BFTBridge.initialize.selector, _owner, address(0), false);
<<<<<<< HEAD

        BFTBridge baseImpl = new BFTBridge();

        UUPSProxy baseProxyContract = new UUPSProxy(address(baseImpl), baseInitializeData);

        baseProxy = address(baseProxyContract);
=======
        Options memory baseOpts;
        // Skips all upgrade safety checks
        baseOpts.unsafeSkipAllChecks = true;

        baseProxy = Upgrades.deployUUPSProxy("BftBridge.sol:BFTBridge", baseInitializeData, baseOpts);
>>>>>>> 21845742

        // Cast the proxy to BFTBridge
        _baseBridge = BFTBridge(address(baseProxy));

        vm.stopPrank();
    }

    function testMinterCanisterAddress() public view {
        assertEq(_wrappedBridge.minterCanisterAddress(), _owner);
    }

    function testMintERC20FromICRC2Success() public {
        MintOrder memory order = _createDefaultMintOrder();
        bytes memory encodedOrder = _encodeMintOrder(order, _OWNER_KEY);

        _wrappedBridge.mint(encodedOrder);

        assertEq(WrappedToken(order.toERC20).balanceOf(order.recipient), order.amount);
    }

    function testMintERC20FromICRC2InvalidChainID() public {
        MintOrder memory order = _createDefaultMintOrder();
        order.recipientChainID = 31000;

        bytes memory encodedOrder = _encodeMintOrder(order, _OWNER_KEY);

        vm.expectRevert(bytes("Invalid chain ID"));
        _wrappedBridge.mint(encodedOrder);
    }

    function testMintERC20FromICRC2InvalidRecipient() public {
        MintOrder memory order = _createDefaultMintOrder();
        order.recipient = address(0);

        bytes memory encodedOrder = _encodeMintOrder(order, _OWNER_KEY);
        vm.expectRevert(bytes("Invalid destination address"));
        _wrappedBridge.mint(encodedOrder);
    }

    function testMintERC20FromICRC2InvalidAmount() public {
        MintOrder memory order = _createDefaultMintOrder();
        order.amount = 0;

        bytes memory encodedOrder = _encodeMintOrder(order, _OWNER_KEY);

        vm.expectRevert(bytes("Invalid order amount"));
        _wrappedBridge.mint(encodedOrder);
    }

    function testMintERC20FromICRC2UsedNonce() public {
        MintOrder memory order = _createDefaultMintOrder();
        bytes memory encodedOrder = _encodeMintOrder(order, _OWNER_KEY);

        _wrappedBridge.mint(encodedOrder);

        order.amount = 200;
        order.recipient = _bob;
        encodedOrder = _encodeMintOrder(order, _OWNER_KEY);

        vm.expectRevert(bytes("Invalid nonce"));
        _wrappedBridge.mint(encodedOrder);
    }

    function testMintERC20FromICRC2InvalidPair() public {
        MintOrder memory order = _createDefaultMintOrder();
        order.fromTokenID = _createIdFromPrincipal(abi.encodePacked(uint8(1)));

        bytes memory encodedOrder = _encodeMintOrder(order, _OWNER_KEY);

        vm.expectRevert(bytes("SRC token and DST token must be a valid pair"));
        _wrappedBridge.mint(encodedOrder);
    }

    function testMintERC20FromICRC2InvalidSignature() public {
        MintOrder memory order = _createDefaultMintOrder();

        bytes memory encodedOrder = _encodeMintOrder(order, _OWNER_KEY);
        // make signature corrupted
        encodedOrder[0] = bytes1(uint8(42));

        vm.expectRevert(bytes("Invalid signature"));
        _wrappedBridge.mint(encodedOrder);
    }

    function testMintERC20FromICRC2InvalidOrderLength() public {
        bytes memory encodedOrder = abi.encodePacked(uint8(1), uint8(2), uint8(3), uint8(4));

        vm.expectRevert();
        _wrappedBridge.mint(encodedOrder);
    }

    function testGetWrappedToken() public {
        bytes32 base_token_id = _createIdFromPrincipal(abi.encodePacked(uint8(1)));
        address wrapped_address = _wrappedBridge.deployERC20("Token", "TKN", base_token_id);
        assertEq(wrapped_address, _wrappedBridge.getWrappedToken(base_token_id));
    }

    function testGetBaseToken() public {
        bytes32 base_token_id = _createIdFromPrincipal(abi.encodePacked(uint8(1)));
        address wrapped_address = _wrappedBridge.deployERC20("Token", "TKN", base_token_id);
        assertEq(base_token_id, _wrappedBridge.getBaseToken(wrapped_address));
    }

    function testListTokenPairs() public {
        bytes32[3] memory base_token_ids = [
            _createIdFromPrincipal(abi.encodePacked(uint8(1))),
            _createIdFromPrincipal(abi.encodePacked(uint8(2))),
            _createIdFromPrincipal(abi.encodePacked(uint8(3)))
        ];

        address[3] memory wrapped_tokens;
        for (uint256 i = 0; i < 3; i++) {
            address wrapped_address = _wrappedBridge.deployERC20("Token", "TKN", base_token_ids[i]);
            wrapped_tokens[i] = wrapped_address;
        }

        (address[] memory wrapped, bytes32[] memory base) = _wrappedBridge.listTokenPairs();

        for (uint256 i = 0; i < 3; i++) {
            assertEq(wrapped[i], wrapped_tokens[i]);
            assertEq(base[i], base_token_ids[i]);
        }
    }

    function testBurnWrappedSideWithDeployedErc20() public {
        bytes memory principal = abi.encodePacked(uint8(1), uint8(2), uint8(3));

        // deploy erc20 so it can be used
        MintOrder memory order = _createSelfMintOrder();
        bytes memory encodedOrder = _encodeMintOrder(order, _OWNER_KEY);

        vm.prank(address(_owner));
        IERC20(order.toERC20).approve(address(_wrappedBridge), 1000);
        _wrappedBridge.mint(encodedOrder);

        assertEq(WrappedToken(order.toERC20).balanceOf(address(_owner)), order.amount);

        vm.prank(address(_owner));
        _wrappedBridge.burn(1, order.toERC20, order.fromTokenID, principal);
    }

    function testBurnWrappedSideWithUnregisteredToken() public {
        bytes memory principal = abi.encodePacked(uint8(1), uint8(2), uint8(3));

        address erc20 = address(new WrappedToken("omar", "OMAR", _owner));

        bytes32 toTokenId = _createIdFromPrincipal(abi.encodePacked(uint8(1)));
        vm.expectRevert(bytes("Invalid from address; not registered in the bridge"));
        _wrappedBridge.burn(100, erc20, toTokenId, principal);
    }

    function testBurnBaseSideWithUnregisteredToken() public {
        bytes memory principal = abi.encodePacked(uint8(1), uint8(2), uint8(3));

        WrappedToken erc20 = new WrappedToken("omar", "OMAR", _owner);
        address erc20Address = address(erc20);

        vm.prank(address(_owner));
        erc20.transfer(address(_owner), 100);
        vm.prank(address(_owner));
        erc20.approve(address(_baseBridge), 100);

        bytes32 toTokenId = _createIdFromPrincipal(abi.encodePacked(uint8(1)));
        vm.prank(address(_owner));
        _baseBridge.burn(100, erc20Address, toTokenId, principal);
    }

    function testMintBaseSideWithUnregisteredToken() public {
        WrappedToken erc20 = new WrappedToken("omar", "OMAR", _owner);
        address erc20Address = address(erc20);

        vm.prank(address(_owner));
        erc20.transfer(address(_baseBridge), 1000);

        MintOrder memory order = _createMintOrder(_alice, erc20Address);
        bytes memory encodedOrder = _encodeMintOrder(order, _OWNER_KEY);

        _baseBridge.mint(encodedOrder);

        assertEq(erc20.balanceOf(order.recipient), order.amount);
    }

    function testMintWrappedSideWithUnregisteredToken() public {
        WrappedToken erc20 = new WrappedToken("omar", "OMAR", _owner);
        address erc20Address = address(erc20);

        vm.prank(address(_owner));
        erc20.transfer(address(_wrappedBridge), 1000);

        MintOrder memory order = _createMintOrder(_alice, erc20Address);
        bytes memory encodedOrder = _encodeMintOrder(order, _OWNER_KEY);

        vm.expectRevert(bytes("Invalid token pair"));
        _wrappedBridge.mint(encodedOrder);
    }

    function testMintCallsAreRejectedWhenPaused() public {
        vm.prank(_owner);

        _wrappedBridge.pause();

        MintOrder memory mintOrder = _createDefaultMintOrder();
        vm.expectRevert(abi.encodeWithSignature("EnforcedPause()"));
        _wrappedBridge.mint(_encodeMintOrder(mintOrder, _OWNER_KEY));

        vm.prank(_owner);
        _wrappedBridge.unpause();

        // mint will be success
        _wrappedBridge.mint(_encodeMintOrder(mintOrder, _OWNER_KEY));
    }

    function testAddAllowedImplementation() public {
        vm.startPrank(_owner, _owner);

        BFTBridge _newImpl = new BFTBridge();

        newImplementation = address(_newImpl);

        _wrappedBridge.addAllowedImplementation(newImplementation.codehash);

        assertTrue(_wrappedBridge.allowedImplementations(newImplementation.codehash));

        vm.stopPrank();
    }

    function testAddAllowedImplementationOnlyOwner() public {
        vm.prank(address(10));

        vm.expectRevert();

        _wrappedBridge.addAllowedImplementation(newImplementation.codehash);
    }

    function testAddAllowedImplementationByAController() public {
        vm.startPrank(_owner);
        BFTBridge _newImpl = new BFTBridge();

        newImplementation = address(_newImpl);

        address controller = address(55);
        _wrappedBridge.addController(controller);

        vm.stopPrank();

        vm.prank(controller);

        _wrappedBridge.addAllowedImplementation(newImplementation.codehash);
    }

    /// Test that the bridge can be upgraded to a new implementation
    /// and the new implementation has been added to the list of allowed
    /// implementations
    function testUpgradeBridgeWithAllowedImplementation() public {
        vm.startPrank(_owner);

        BFTBridge _newImpl = new BFTBridge();

        newImplementation = address(_newImpl);

        _wrappedBridge.addAllowedImplementation(newImplementation.codehash);
        assertTrue(_wrappedBridge.allowedImplementations(newImplementation.codehash));

        // Wrap in ABI for easier testing
        BFTBridge proxy = BFTBridge(wrappedProxy);

        // pass empty calldata to initialize
        bytes memory data = new bytes(0);

        proxy.upgradeToAndCall(address(_newImpl), data);

        vm.stopPrank();
    }

    function testUpgradeBridgeWithNotAllowedImplementation() public {
        vm.startPrank(_owner);
        BFTBridge _newImpl = new BFTBridge();
        newImplementation = address(_newImpl);
        // Wrap in ABI for easier testing

        BFTBridge proxy = BFTBridge(wrappedProxy);
        // pass empty calldata to initialize
        bytes memory data = new bytes(0);
        vm.expectRevert();
        proxy.upgradeToAndCall(address(_newImpl), data);

        vm.stopPrank();
    }

    struct ExpectedBurnEvent {
        address sender;
        uint256 amount;
        address fromERC20;
        bytes32 recipientID;
        bytes32 toToken;
        bytes32 name;
        bytes16 symbol;
        uint8 decimals;
    }

    function _expectBurnEvent(ExpectedBurnEvent memory expected) private {
        Vm.Log[] memory entries = vm.getRecordedLogs();

        bool eventFound = false;

        for (uint256 i = 0; i < entries.length; i += 1) {
            if (
                entries[i].topics[0]
                    == keccak256("BurnTokenEvent(address,uint256,address,bytes32,bytes32,bytes32,bytes16,uint8)")
            ) {
                assertEq(eventFound, false);
                eventFound = true;

                assertEq(entries[i].emitter, address(_wrappedBridge));

                assertEq(entries[i].topics.length, 1);

                (
                    address sender,
                    uint256 amount,
                    address fromERC20,
                    bytes32 recipientID,
                    bytes32 toToken,
                    bytes32 name,
                    bytes16 symbol,
                    uint8 decimals
                ) = abi.decode(entries[i].data, (address, uint256, address, bytes32, bytes32, bytes32, bytes16, uint8));
                assertEq(expected.sender, sender);
                assertEq(expected.amount, amount);
                assertEq(expected.fromERC20, fromERC20);
                assertEq(expected.recipientID, recipientID);
                assertEq(expected.toToken, toToken);
                assertEq(expected.name, name);
                assertEq(expected.symbol, symbol);
                assertEq(expected.decimals, decimals);
            }
        }

        assertEq(eventFound, true);
    }

    function _createDefaultMintOrder() private returns (MintOrder memory order) {
        order.amount = 1000;
        order.senderID = _createIdFromPrincipal(abi.encodePacked(uint8(1), uint8(2), uint8(3)));
        order.fromTokenID = _createIdFromPrincipal(abi.encodePacked(uint8(1), uint8(2), uint8(3), uint8(4)));
        order.recipient = _alice;
        order.toERC20 = _wrappedBridge.deployERC20("Token", "TKN", order.fromTokenID);
        order.nonce = 0;
        order.senderChainID = 0;
        order.recipientChainID = _CHAIN_ID;
        // order.name = _bridge.truncateUTF8("Token");
        order.name = StringUtils.truncateUTF8("Token");
        // order.symbol = bytes16(_bridge.truncateUTF8("Token"));
        order.symbol = bytes16(StringUtils.truncateUTF8("Token"));
        order.decimals = 18;
        order.approveSpender = address(0);
        order.approveAmount = 0;
        order.feePayer = address(0);
    }

    function _createSelfMintOrder() private returns (MintOrder memory order) {
        order.amount = 1000;
        order.senderID = _createIdFromPrincipal(abi.encodePacked(uint8(1), uint8(2), uint8(3)));
        order.fromTokenID = _createIdFromPrincipal(abi.encodePacked(uint8(1), uint8(2), uint8(3), uint8(4)));
        order.recipient = address(_owner);
        order.toERC20 = _wrappedBridge.deployERC20("Token", "TKN", order.fromTokenID);
        order.nonce = 0;
        order.senderChainID = 0;
        order.recipientChainID = _CHAIN_ID;
        // order.name = _bridge.truncateUTF8("Token");
        order.name = StringUtils.truncateUTF8("Token");
        // order.symbol = bytes16(_bridge.truncateUTF8("Token"));
        order.symbol = bytes16(StringUtils.truncateUTF8("Token"));
        order.decimals = 18;
        order.approveSpender = address(0);
        order.approveAmount = 0;
        order.feePayer = address(0);
    }

    function _createMintOrder(address recipient, address toERC20) private pure returns (MintOrder memory order) {
        order.amount = 1000;
        order.senderID = _createIdFromPrincipal(abi.encodePacked(uint8(1), uint8(2), uint8(3)));
        order.fromTokenID = _createIdFromPrincipal(abi.encodePacked(uint8(1), uint8(2), uint8(3), uint8(4)));
        order.recipient = recipient;
        order.toERC20 = toERC20;
        order.nonce = 0;
        order.senderChainID = 0;
        order.recipientChainID = _CHAIN_ID;
        // order.name = _bridge.truncateUTF8("Token");
        order.name = StringUtils.truncateUTF8("Token");
        // order.symbol = bytes16(_bridge.truncateUTF8("Token"));
        order.symbol = bytes16(StringUtils.truncateUTF8("Token"));
        order.decimals = 18;
        order.approveSpender = address(0);
        order.approveAmount = 0;
        order.feePayer = address(0);
    }

    function _encodeMintOrder(MintOrder memory order, uint256 privateKey) private pure returns (bytes memory) {
        // Encoding splitted in two parts to avoid problems with stack overflow.
        bytes memory encodedOrder = abi.encodePacked(
            order.amount,
            order.senderID,
            order.fromTokenID,
            order.recipient,
            order.toERC20,
            order.nonce,
            order.senderChainID,
            order.recipientChainID,
            order.name,
            order.symbol,
            order.decimals,
            order.approveSpender,
            order.approveAmount,
            address(0)
        );
        bytes32 hash = keccak256(encodedOrder);
        (uint8 v, bytes32 r, bytes32 s) = vm.sign(privateKey, hash);

        return abi.encodePacked(encodedOrder, r, s, v);
    }

    function _createIdFromPrincipal(bytes memory principal) private pure returns (bytes32) {
        return bytes32(abi.encodePacked(uint8(0), uint8(principal.length), principal));
    }

    function _createIdFromAddress(address addr, uint32 chainID) private pure returns (bytes32) {
        return bytes32(abi.encodePacked(uint8(1), chainID, addr));
    }
}<|MERGE_RESOLUTION|>--- conflicted
+++ resolved
@@ -8,12 +8,6 @@
 import "src/test_contracts/UUPSProxy.sol";
 import "src/WrappedToken.sol";
 import "src/libraries/StringUtils.sol";
-<<<<<<< HEAD
-=======
-import "@openzeppelin/contracts/proxy/transparent/TransparentUpgradeableProxy.sol";
-import { Upgrades } from "@openzeppelin-foundry-upgrades/Upgrades.sol";
-import { Options } from "@openzeppelin-foundry-upgrades/Options.sol";
->>>>>>> 21845742
 
 contract BftBridgeTest is Test {
     using StringUtils for string;
@@ -58,7 +52,6 @@
         vm.startPrank(_owner);
 
         // Encode the initialization call
-<<<<<<< HEAD
         bytes memory initializeData = abi.encodeWithSelector(BFTBridge.initialize.selector, _owner, address(0), true);
 
         BFTBridge wrappedImpl = new BFTBridge();
@@ -66,15 +59,6 @@
         UUPSProxy wrappedProxyContract = new UUPSProxy(address(wrappedImpl), initializeData);
 
         wrappedProxy = address(wrappedProxyContract);
-=======
-        bytes memory wrappedInitializeData =
-            abi.encodeWithSelector(BFTBridge.initialize.selector, _owner, address(0), true);
-        Options memory opts;
-        // Skips all upgrade safety checks
-        opts.unsafeSkipAllChecks = true;
-
-        wrappedProxy = Upgrades.deployUUPSProxy("BftBridge.sol:BFTBridge", wrappedInitializeData, opts);
->>>>>>> 21845742
 
         // Cast the proxy to BFTBridge
         _wrappedBridge = BFTBridge(address(wrappedProxy));
@@ -82,20 +66,12 @@
         // Encode the initialization call
         bytes memory baseInitializeData =
             abi.encodeWithSelector(BFTBridge.initialize.selector, _owner, address(0), false);
-<<<<<<< HEAD
 
         BFTBridge baseImpl = new BFTBridge();
 
         UUPSProxy baseProxyContract = new UUPSProxy(address(baseImpl), baseInitializeData);
 
         baseProxy = address(baseProxyContract);
-=======
-        Options memory baseOpts;
-        // Skips all upgrade safety checks
-        baseOpts.unsafeSkipAllChecks = true;
-
-        baseProxy = Upgrades.deployUUPSProxy("BftBridge.sol:BFTBridge", baseInitializeData, baseOpts);
->>>>>>> 21845742
 
         // Cast the proxy to BFTBridge
         _baseBridge = BFTBridge(address(baseProxy));
