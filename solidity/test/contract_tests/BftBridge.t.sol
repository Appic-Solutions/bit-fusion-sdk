--- conflicted
+++ resolved
@@ -8,12 +8,6 @@
 import "src/test_contracts/UUPSProxy.sol";
 import "src/WrappedToken.sol";
 import "src/libraries/StringUtils.sol";
-<<<<<<< HEAD
-=======
-import "@openzeppelin/contracts/proxy/transparent/TransparentUpgradeableProxy.sol";
-import {Upgrades} from "@openzeppelin-foundry-upgrades/Upgrades.sol";
-import {Options} from "@openzeppelin-foundry-upgrades/Options.sol";
->>>>>>> 94e34d67
 
 contract BftBridgeTest is Test {
     using StringUtils for string;
@@ -58,31 +52,13 @@
         vm.startPrank(_owner);
 
         // Encode the initialization call
-<<<<<<< HEAD
         bytes memory initializeData = abi.encodeWithSelector(BFTBridge.initialize.selector, _owner, address(0), true);
 
-        BFTBridge impl = new BFTBridge();
-
-        UUPSProxy proxyContract = new UUPSProxy(address(impl), initializeData);
-
-        proxy = address(proxyContract);
-=======
-        bytes memory initializeData = abi.encodeWithSelector(
-            BFTBridge.initialize.selector,
-            _owner,
-            address(0),
-            true
-        );
-        Options memory opts;
-        // Skips all upgrade safety checks
-        opts.unsafeSkipAllChecks = true;
-
-        wrappedProxy = Upgrades.deployUUPSProxy(
-            "BftBridge.sol:BFTBridge",
-            initializeData,
-            opts
-        );
->>>>>>> 94e34d67
+        BFTBridge wrappedImpl = new BFTBridge();
+
+        UUPSProxy wrappedProxyContract = new UUPSProxy(address(wrappedImpl), initializeData);
+
+        wrappedProxy = address(wrappedProxyContract);
 
         // Cast the proxy to BFTBridge
         _wrappedBridge = BFTBridge(address(wrappedProxy));
@@ -94,15 +70,13 @@
             address(0),
             false
         );
-        Options memory baseOpts;
-        // Skips all upgrade safety checks
-        baseOpts.unsafeSkipAllChecks = true;
-
-        baseProxy = Upgrades.deployUUPSProxy(
-            "BftBridge.sol:BFTBridge",
-            baseInitializeData,
-            baseOpts
-        );
+
+         BFTBridge baseImpl = new BFTBridge();
+
+        UUPSProxy baseProxyContract = new UUPSProxy(address(baseImpl), initializeData);
+
+        baseProxy = address(baseProxyContract);
+
 
         // Cast the proxy to BFTBridge
         _baseBridge = BFTBridge(address(baseProxy));
