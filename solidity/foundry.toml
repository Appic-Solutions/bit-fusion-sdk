[profile.default]
src = 'src'
out = 'out'
libs = ['lib']
ast = true
ffi = true
build_info = true
extra_output = ["storageLayout"]
script = "script"
force = true
<<<<<<< HEAD
evm_version = 'paris'
optimizer = true
optimizer_runs = 20_00
=======
fs_permissions = [{ access = "read", path = "./out" }]
# See more config options https://github.com/foundry-rs/foundry/tree/master/config
>>>>>>> 21845742

# See more config options https://github.com/foundry-rs/foundry/tree/master/config

[fmt]
line_length = 120
tab_width = 4
bracket_spacing = true
int_types = 'long'
func_attrs_with_params_multiline = true
quote_style = 'double'
number_underscore = 'preserve'
multiline_func_header = 'params_first'
single_line_statement_blocks = "multi"<|MERGE_RESOLUTION|>--- conflicted
+++ resolved
@@ -8,15 +8,10 @@
 extra_output = ["storageLayout"]
 script = "script"
 force = true
-<<<<<<< HEAD
 evm_version = 'paris'
 optimizer = true
 optimizer_runs = 20_00
-=======
 fs_permissions = [{ access = "read", path = "./out" }]
-# See more config options https://github.com/foundry-rs/foundry/tree/master/config
->>>>>>> 21845742
-
 # See more config options https://github.com/foundry-rs/foundry/tree/master/config
 
 [fmt]
