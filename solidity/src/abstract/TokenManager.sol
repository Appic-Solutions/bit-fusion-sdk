--- conflicted
+++ resolved
@@ -32,19 +32,14 @@
         uint8 decimals;
     }
 
-<<<<<<< HEAD
-    function __TokenManager_init(bool _isWrappedSide) internal onlyInitializing {
+    function __TokenManager_init(bool isWrappedSide) internal onlyInitializing {
         isWrappedSide = _isWrappedSide;
-=======
-    function _initialize(bool isWrappedSide) internal initializer {
-        _isWrappedSide = isWrappedSide;
     }
 
-    /// @notice Checks if the contract is on the base side
+        /// @notice Checks if the contract is on the base side
     /// @return true if the contract is on the base side
     function isBaseSide() internal view returns (bool) {
         return !_isWrappedSide;
->>>>>>> 94e34d67
     }
 
     /// Creates a new ERC20 compatible token contract as a wrapper for the given `externalToken`.
