--- conflicted
+++ resolved
@@ -42,71 +42,7 @@
 
     function setUp() public {
         vm.chainId(_CHAIN_ID);
-<<<<<<< HEAD
-        _bridge = new BFTBridge(_owner, true);
-=======
-        _bridge = new BFTBridge(_owner, address(0));
-    }
-
-    function bytes32ToString(bytes32 _bytes32) public pure returns (string memory) {
-        uint8 i = 0;
-        while(i < 32 && _bytes32[i] != 0) {
-            i++;
-        }
-
-        bytes memory bytesArray = new bytes(i);
-        for (i = 0; i < 32 && _bytes32[i] != 0; i++) {
-            bytesArray[i] = _bytes32[i];
-        }
-
-        return string(bytesArray);
-    }
-
-    function testTruncateUTF8() public {
-        {
-            bytes32 result = _bridge.truncateUTF8("");
-            assertEq(bytes32ToString(result), "");
-        }
-
-        {
-            bytes32 result = _bridge.truncateUTF8("1");
-            assertEq(bytes32ToString(result), "1");
-        }
-
-        {
-            bytes32 result = _bridge.truncateUTF8("123");
-            assertEq(bytes32ToString(result), "123");
-        }
-
-        {
-            bytes32 result = _bridge.truncateUTF8("12345678901234567890123456789012");
-            assertEq(bytes32ToString(result), "12345678901234567890123456789012");
-        }
-        {
-            bytes32 result = _bridge.truncateUTF8(unicode"1234567890123456789012345678901ї");
-            assertEq(bytes32ToString(result), unicode"1234567890123456789012345678901");
-        }
-
-        {
-            bytes32 result = _bridge.truncateUTF8(unicode"123456789012345678901234567890ї");
-            assertEq(bytes32ToString(result), unicode"123456789012345678901234567890");
-        }
-
-        {
-            bytes32 result = _bridge.truncateUTF8(unicode"123456789012345678ї");
-            assertEq(bytes32ToString(result), unicode"123456789012345678ї");
-        }
-
-        {
-            bytes32 result = _bridge.truncateUTF8(unicode"12345678901234567890її1");
-            assertEq(bytes32ToString(result), unicode"12345678901234567890її1");
-        }
-
-        {
-            bytes32 result = _bridge.truncateUTF8(unicode"ї");
-            assertEq(bytes32ToString(result), unicode"ї");
-        }
->>>>>>> 95bd2856
+        _bridge = new BFTBridge(_owner, address(0), true);
     }
 
     function testMinterCanisterAddress() public {
