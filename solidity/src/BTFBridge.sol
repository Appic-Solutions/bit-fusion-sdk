--- conflicted
+++ resolved
@@ -353,11 +353,14 @@
         bytes memory recipientID,
         bytes32 memo
     ) public payable whenNotPaused returns (uint32) {
-<<<<<<< HEAD
         // Handle native token case first
         if (fromERC20 == NATIVE_TOKEN_ADDRESS) {
             require(msg.value == amount, "Incorrect ETH amount sent");
             // Skip token registration check for native token
+        } else if (_wrappedToBase[fromERC20] == bytes32(0) && toTokenID == bytes32(0)) {
+            // This is wrapped ETH being burned to get native ETH
+            require(!isBaseSide(), "Invalid operation on base side");
+            IERC20(fromERC20).safeTransferFrom(msg.sender, address(this), amount);
         } else {
             // Only check token registration for non-native tokens
             require(
@@ -368,27 +371,10 @@
             // Rest of ERC20 handling
             require(fromERC20 != address(this), "Invalid fromERC20 address");
             require(fromERC20 != address(0), "Invalid fromERC20 address");
-=======
-         // Handle native token case first
-    if (fromERC20 == NATIVE_TOKEN_ADDRESS) {
-        require(msg.value == amount, "Incorrect ETH amount sent");
-        // Skip token registration check for native token
-    } else if  (_wrappedToBase[fromERC20] == bytes32(0) && toTokenID == bytes32(0)) {
-        // This is wrapped ETH being burned to get native ETH
-        require(!isBaseSide(), "Invalid operation on base side");
-        IERC20(fromERC20).safeTransferFrom(msg.sender, address(this), amount);
-    }
-    else {
-        // Only check token registration for non-native tokens
-        require(
-            isBaseSide() || (_wrappedToBase[fromERC20] != bytes32(0) && _baseToWrapped[toTokenID] != address(0)),
-            "Invalid from address; not registered in the bridge"
-        );
-        
-        // Rest of ERC20 handling
-        require(fromERC20 != address(this), "Invalid fromERC20 address");
-        require(fromERC20 != address(0), "Invalid fromERC20 address");
->>>>>>> 8984bb2a
+
+            // Rest of ERC20 handling
+            require(fromERC20 != address(this), "Invalid fromERC20 address");
+            require(fromERC20 != address(0), "Invalid fromERC20 address");
 
             uint256 currentAllowance = IERC20(fromERC20).allowance(msg.sender, address(this));
             require(isWrappedSide || currentAllowance >= amount, "Insufficient allowance");
