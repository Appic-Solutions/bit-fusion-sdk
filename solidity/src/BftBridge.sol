// SPDX-License-Identifier: MIT
pragma solidity ^0.8.7;

import "@openzeppelin/contracts/utils/cryptography/ECDSA.sol";
import "@openzeppelin/contracts/token/ERC20/utils/SafeERC20.sol";
import "src/WrappedToken.sol";
import "src/interfaces/IFeeCharge.sol";
import { RingBuffer } from "src/libraries/RingBuffer.sol";
import "src/abstract/TokenManager.sol";
import "@openzeppelin/contracts-upgradeable/proxy/utils/UUPSUpgradeable.sol";
import "@openzeppelin/contracts-upgradeable/access/OwnableUpgradeable.sol";
import "@openzeppelin/contracts-upgradeable/proxy/utils/Initializable.sol";
import "@openzeppelin/contracts-upgradeable/utils/PausableUpgradeable.sol";

contract BFTBridge is TokenManager, UUPSUpgradeable, OwnableUpgradeable, PausableUpgradeable {
    using RingBuffer for RingBuffer.RingBufferUint32;
    using SafeERC20 for IERC20;

    // Additional gas amount for fee charge.
    // todo: estimate better: https://infinityswap.atlassian.net/browse/EPROD-919
    uint256 constant additionalGasFee = 1000;

    // Has a user's transaction nonce been used?
    mapping(bytes32 => mapping(uint32 => bool)) private _isNonceUsed;

    // Blocknumbers for users deposit Ids.
    mapping(address => mapping(uint8 => uint32)) private _userDepositBlocks;

    // Last 255 user's burn operations.
    mapping(address => RingBuffer.RingBufferUint32) private _lastUserBurns;

    // Address of feeCharge contract
    IFeeCharge public feeChargeContract;

    // Operataion ID counter
    uint32 public operationIDCounter;

<<<<<<< HEAD
    struct MintOrderData {
        uint256 amount;
        bytes32 senderID;
        bytes32 fromTokenID;
        address recipient;
        address toERC20;
        uint32 nonce;
        bytes32 name;
        bytes16 symbol;
        uint8 decimals;
        uint32 senderChainID;
        address approveSpender;
        uint256 approveAmount;
        address feePayer;
    }
=======
    /// Allowed implementations hash list
    mapping(bytes32 => bool) public allowedImplementations;
>>>>>>> 03834ca0

    // Event for mint operation
    event MintTokenEvent(
        uint256 amount, bytes32 fromToken, bytes32 senderID, address toERC20, address recipient, uint32 nonce
    );

    /// Event for burn operation
    event BurnTokenEvent(
        address sender,
        uint256 amount,
        address fromERC20,
        bytes recipientID,
        bytes32 toToken,
        uint32 operationID,
        bytes32 name,
        bytes16 symbol,
        uint8 decimals
    );

    /// Event that can be emited with a notification for the minter canister
    event NotifyMinterEvent(uint32 notificationType, bytes userData);

<<<<<<< HEAD
    // Constructor to initialize minterCanisterAddress and feeChargeContract.
    constructor(address minterAddress, address feeChargeAddress, bool isWrappedSide)
        TokenManager(minterAddress, isWrappedSide)
    {
        feeChargeContract = IFeeCharge(feeChargeAddress);
=======
    /// @custom:oz-upgrades-unsafe-allow constructor
    constructor() {
        // Locks the contract and prevent any future re-initialization
        _disableInitializers();
    }

    /// Constructor to initialize minterCanisterAddress and feeChargeContract
    /// and whether this contract is on the wrapped side
    function initialize(address minterAddress, address feeChargeAddress, bool _isWrappedSide) public initializer {
        minterCanisterAddress = minterAddress;
        feeChargeContract = IFeeCharge(feeChargeAddress);
        TokenManager._initialize(_isWrappedSide);

        // Call super initializer
        __Ownable_init(msg.sender);
        __UUPSUpgradeable_init();
        __Pausable_init();
    }

    /// Restrict who can upgrade this contract
    function _authorizeUpgrade(address newImplementation) internal view override onlyOwner {
        require(allowedImplementations[newImplementation.codehash], "Not allowed implementation");
    }

    /// Pause the contract and prevent any future mint or burn operations
    /// Can be called only by the owner
    function pause() external onlyOwner {
        _pause();
    }

    /// Unpause the contract
    /// Can be called only by the owner
    function unpause() external onlyOwner {
        _unpause();
    }

    /// Add a new implementation to the allowed list
    function addAllowedImplementation(address newImplementation) external onlyOwner {
        require(newImplementation != address(0), "Invalid implementation address");
        require(newImplementation.code.length > 0, "Not a contract");

        allowedImplementations[newImplementation.codehash] = true;
>>>>>>> 03834ca0
    }

    /// Emit minter notification event with the given `userData`. For details
    /// about what should be in the user data,
    /// check the implementation of the corresponding minter.
    function notifyMinter(uint32 notificationType, bytes calldata userData) external {
        emit NotifyMinterEvent(notificationType, userData);
    }

    /// Main function to withdraw funds
    function mint(bytes calldata encodedOrder) external whenNotPaused {
        uint256 initGasLeft = gasleft();

        MintOrderData memory order = _decodeAndValidateOrder(encodedOrder[:269]);

        _checkMintOrderSignature(encodedOrder);

        require(_wrappedToRemote[order.toERC20] == order.fromTokenID, "Invalid token pair");

        // Update token's metadata only if it is a wrapped token
        bool isWrapped = _wrappedToRemote[order.toERC20] == order.fromTokenID;
        if (isWrapped) {
            updateTokenMetadata(order.toERC20, order.name, order.symbol, order.decimals);
        }

        // Execute the withdrawal
        _isNonceUsed[order.senderID][order.nonce] = true;
        IERC20(order.toERC20).safeTransfer(order.recipient, order.amount);

        if (order.approveSpender != address(0) && order.approveAmount != 0 && isWrapped) {
            WrappedToken(order.toERC20).approveByOwner(order.recipient, order.approveSpender, order.approveAmount);
        }

        if (
            order.feePayer != address(0) && msg.sender == minterCanisterAddress
                && address(feeChargeContract) != address(0)
        ) {
            uint256 gasFee = initGasLeft - gasleft() + additionalGasFee;
            uint256 fee = gasFee * tx.gasprice;
            feeChargeContract.chargeFee(order.feePayer, payable(minterCanisterAddress), order.senderID, fee);
        }

        // Emit event
        emit MintTokenEvent(
            order.amount, order.fromTokenID, order.senderID, order.toERC20, order.recipient, order.nonce
        );
    }

    /// Getter function for block numbers
    function getDepositBlocks() external view returns (uint32[] memory blockNumbers) {
        blockNumbers = _lastUserBurns[msg.sender].getAll();
    }

    /// Burn ERC 20 tokens there to make possible perform a mint on other side of the bridge.
    /// Caller should approve transfer in the given `from_erc20` token for the bridge contract.
    /// Returns operation ID if operation is succesfull.
    function burn(uint256 amount, address fromERC20, bytes memory recipientID) public whenNotPaused returns (uint32) {
        require(fromERC20 != address(this), "From address must not be BFT bridge address");
        require(fromERC20 != address(0), "Invalid from address; must not be zero address");
        require(_wrappedToRemote[fromERC20] != bytes32(0), "Invalid from address; not registered in the bridge");
        require(amount > 0, "Invalid burn amount");

        IERC20(fromERC20).safeTransferFrom(msg.sender, address(this), amount);

        bytes32 toTokenID = _wrappedToRemote[fromERC20];

        // Update user information about burn operations.
        _lastUserBurns[msg.sender].push(uint32(block.number));

        // get the token details
        TokenMetadata memory meta = getTokenMetadata(fromERC20);

        uint32 operationID = operationIDCounter++;

        emit BurnTokenEvent(
            msg.sender, amount, fromERC20, recipientID, toTokenID, operationID, meta.name, meta.symbol, meta.decimals
        );

        return operationID;
    }

    /// Getter function for minter address
    function getMinterAddress() external view returns (address) {
        return minterCanisterAddress;
    }

    /// Function to decode and validate the order data
    function _decodeAndValidateOrder(bytes calldata encodedOrder) private view returns (MintOrderData memory order) {
        // Decode order data
        order.amount = uint256(bytes32(encodedOrder[:32]));
        order.senderID = bytes32(encodedOrder[32:64]);
        order.fromTokenID = bytes32(encodedOrder[64:96]);
        order.recipient = address(bytes20(encodedOrder[96:116]));
        order.toERC20 = address(bytes20(encodedOrder[116:136]));
        order.nonce = uint32(bytes4(encodedOrder[136:140]));
        order.senderChainID = uint32(bytes4(encodedOrder[140:144]));
        uint32 recipientChainID = uint32(bytes4(encodedOrder[144:148]));
        order.name = bytes32(encodedOrder[148:180]);
        order.symbol = bytes16(encodedOrder[180:196]);
        order.decimals = uint8(encodedOrder[196]);
        order.approveSpender = address(bytes20(encodedOrder[197:217]));
        order.approveAmount = uint256(bytes32(encodedOrder[217:249]));
        order.feePayer = address(bytes20(encodedOrder[249:269]));

        // Assert recipient address is not zero
        require(order.recipient != address(0), "Invalid destination address");

        // Check if amount is greater than zero
        require(order.amount > 0, "Invalid order amount");

        // Check if nonce is not stored in the list
        require(!_isNonceUsed[order.senderID][order.nonce], "Invalid nonce");

        // Check if withdrawal is happening on the correct chain
        require(block.chainid == recipientChainID, "Invalid chain ID");

        if (_wrappedToRemote[order.toERC20] != bytes32(0)) {
            require(
                _remoteToWrapped[order.fromTokenID] == order.toERC20, "SRC token and DST token must be a valid pair"
            );
        }
    }

    /// Function to check encodedOrder signature
    function _checkMintOrderSignature(bytes calldata encodedOrder) private view {
        // Create a hash of the order data
        bytes32 hash = keccak256(encodedOrder[:269]);

        // Recover signer from the signature
        address signer = ECDSA.recover(hash, encodedOrder[269:]);

        // Check if signer is the minter canister
        require(signer == minterCanisterAddress, "Invalid signature");
    }
}<|MERGE_RESOLUTION|>--- conflicted
+++ resolved
@@ -5,7 +5,7 @@
 import "@openzeppelin/contracts/token/ERC20/utils/SafeERC20.sol";
 import "src/WrappedToken.sol";
 import "src/interfaces/IFeeCharge.sol";
-import { RingBuffer } from "src/libraries/RingBuffer.sol";
+import {RingBuffer} from "src/libraries/RingBuffer.sol";
 import "src/abstract/TokenManager.sol";
 import "@openzeppelin/contracts-upgradeable/proxy/utils/UUPSUpgradeable.sol";
 import "@openzeppelin/contracts-upgradeable/access/OwnableUpgradeable.sol";
@@ -35,7 +35,9 @@
     // Operataion ID counter
     uint32 public operationIDCounter;
 
-<<<<<<< HEAD
+    /// Allowed implementations hash list
+    mapping(bytes32 => bool) public allowedImplementations;
+
     struct MintOrderData {
         uint256 amount;
         bytes32 senderID;
@@ -51,10 +53,6 @@
         uint256 approveAmount;
         address feePayer;
     }
-=======
-    /// Allowed implementations hash list
-    mapping(bytes32 => bool) public allowedImplementations;
->>>>>>> 03834ca0
 
     // Event for mint operation
     event MintTokenEvent(
@@ -77,13 +75,6 @@
     /// Event that can be emited with a notification for the minter canister
     event NotifyMinterEvent(uint32 notificationType, bytes userData);
 
-<<<<<<< HEAD
-    // Constructor to initialize minterCanisterAddress and feeChargeContract.
-    constructor(address minterAddress, address feeChargeAddress, bool isWrappedSide)
-        TokenManager(minterAddress, isWrappedSide)
-    {
-        feeChargeContract = IFeeCharge(feeChargeAddress);
-=======
     /// @custom:oz-upgrades-unsafe-allow constructor
     constructor() {
         // Locks the contract and prevent any future re-initialization
@@ -92,10 +83,9 @@
 
     /// Constructor to initialize minterCanisterAddress and feeChargeContract
     /// and whether this contract is on the wrapped side
-    function initialize(address minterAddress, address feeChargeAddress, bool _isWrappedSide) public initializer {
-        minterCanisterAddress = minterAddress;
+    function initialize(address minterAddress, address feeChargeAddress, bool isWrappedSide) public initializer {
         feeChargeContract = IFeeCharge(feeChargeAddress);
-        TokenManager._initialize(_isWrappedSide);
+        TokenManager._initialize(minterAddress, isWrappedSide);
 
         // Call super initializer
         __Ownable_init(msg.sender);
@@ -126,7 +116,6 @@
         require(newImplementation.code.length > 0, "Not a contract");
 
         allowedImplementations[newImplementation.codehash] = true;
->>>>>>> 03834ca0
     }
 
     /// Emit minter notification event with the given `userData`. For details
