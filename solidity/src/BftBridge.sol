// SPDX-License-Identifier: MIT
pragma solidity ^0.8.7;

import "@openzeppelin/contracts/utils/cryptography/ECDSA.sol";
import "@openzeppelin/contracts/token/ERC20/utils/SafeERC20.sol";
import "src/WrappedToken.sol";
import "src/interfaces/IFeeCharge.sol";
import {RingBuffer} from "src/libraries/RingBuffer.sol";
import "src/abstract/TokenManager.sol";
import "@openzeppelin/contracts-upgradeable/proxy/utils/UUPSUpgradeable.sol";
import "@openzeppelin/contracts-upgradeable/access/OwnableUpgradeable.sol";
import "@openzeppelin/contracts-upgradeable/proxy/utils/Initializable.sol";
import "@openzeppelin/contracts-upgradeable/utils/PausableUpgradeable.sol";

contract BFTBridge is TokenManager, UUPSUpgradeable, OwnableUpgradeable, PausableUpgradeable {
    using RingBuffer for RingBuffer.RingBufferUint32;
    using SafeERC20 for IERC20;

    // Additional gas amount for fee charge.
    // todo: estimate better: https://infinityswap.atlassian.net/browse/EPROD-919
    uint256 constant additionalGasFee = 1000;

    // Has a user's transaction nonce been used?
    mapping(bytes32 => mapping(uint32 => bool)) private _isNonceUsed;

    // Blocknumbers for users deposit Ids.
    mapping(address => mapping(uint8 => uint32)) private _userDepositBlocks;

    // Last 255 user's burn operations.
    mapping(address => RingBuffer.RingBufferUint32) private _lastUserBurns;

    // Address of feeCharge contract
    IFeeCharge public feeChargeContract;

    // Operataion ID counter
    uint32 public operationIDCounter;

    // Address of minter canister
    address public minterCanisterAddress;

    /// Allowed implementations hash list
    mapping(bytes32 => bool) public allowedImplementations;

<<<<<<< HEAD
    /// Controller AccessList for adding implementations
    mapping(address => bool) public controllerAccessList;
=======
    struct MintOrderData {
        uint256 amount;
        bytes32 senderID;
        bytes32 fromTokenID;
        address recipient;
        address toERC20;
        uint32 nonce;
        bytes32 name;
        bytes16 symbol;
        uint8 decimals;
        uint32 senderChainID;
        address approveSpender;
        uint256 approveAmount;
        address feePayer;
    }
>>>>>>> 94e34d67

    // Event for mint operation
    event MintTokenEvent(
        uint256 amount, bytes32 fromToken, bytes32 senderID, address toERC20, address recipient, uint32 nonce
    );

    /// Event for burn operation
    event BurnTokenEvent(
        address sender,
        uint256 amount,
        address fromERC20,
        bytes recipientID,
        bytes32 toToken,
        uint32 operationID,
        bytes32 name,
        bytes16 symbol,
        uint8 decimals
    );

    /// Event that can be emited with a notification for the minter canister
    event NotifyMinterEvent(uint32 notificationType, address txSender, bytes userData);

    /// @custom:oz-upgrades-unsafe-allow constructor
    constructor() {
        // Locks the contract and prevent any future re-initialization
        _disableInitializers();
    }

    /// Constructor to initialize minterCanisterAddress and feeChargeContract
    /// and whether this contract is on the wrapped side
<<<<<<< HEAD
    function initialize(address minterAddress, address feeChargeAddress, bool _isWrappedSide) external initializer {
        minterCanisterAddress = minterAddress;
        feeChargeContract = IFeeCharge(feeChargeAddress);
        __TokenManager_init(_isWrappedSide);

        controllerAccessList[msg.sender] = true;
=======
    function initialize(address minterAddress, address feeChargeAddress, bool isWrappedSide) public initializer {
        feeChargeContract = IFeeCharge(feeChargeAddress);
        minterCanisterAddress = minterAddress;
        TokenManager._initialize(isWrappedSide);
>>>>>>> 94e34d67

        // Call super initializer
        __Ownable_init(msg.sender);
        __UUPSUpgradeable_init();
        __Pausable_init();
    }

    /// Restrict who can upgrade this contract
    function _authorizeUpgrade(address newImplementation) internal view override onlyOwner {
        require(allowedImplementations[newImplementation.codehash], "Not allowed implementation");
    }

    /// Pause the contract and prevent any future mint or burn operations
    /// Can be called only by the owner
    function pause() external onlyOwner {
        _pause();
    }

    /// Unpause the contract
    /// Can be called only by the owner
    function unpause() external onlyOwner {
        _unpause();
    }

    /// Modifier that restricts access to only addresses in the
    /// `controllerAccessList`.
    /// This modifier can be used on functions that should only be callable by authorized controllers.
    modifier onlyControllers() {
        require(controllerAccessList[msg.sender], "Not a controller");
        _;
    }

    /// Add a new implementation to the allowed list
    /// Add a new implementation to the allowed list
    function addAllowedImplementation(bytes32 bytecodeHash) external onlyControllers {
        require(!allowedImplementations[bytecodeHash], "Implementation already allowed");

        allowedImplementations[bytecodeHash] = true;
    }

    /// Emit minter notification event with the given `userData`. For details
    /// about what should be in the user data,
    /// check the implementation of the corresponding minter.
    function notifyMinter(uint32 notificationType, bytes calldata userData) external {
        emit NotifyMinterEvent(notificationType, msg.sender, userData);
    }

    /// Adds the given `controller` address to the `controllerAccessList`.
    /// This function can only be called by the contract owner.
    function addController(address controller) external onlyOwner {
        controllerAccessList[controller] = true;
    }

    /// Removes the given `controller` address from the `controllerAccessList`.
    /// This function can only be called by the contract owner.
    function removeController(address controller) external onlyOwner {
        controllerAccessList[controller] = false;
    }

    /// Main function to withdraw funds
    function mint(bytes calldata encodedOrder) external whenNotPaused {
        uint256 initGasLeft = gasleft();

        MintOrderData memory order = _decodeAndValidateOrder(encodedOrder[:269]);

        _checkMintOrderSignature(encodedOrder);

        // Update token's metadata only if it is a wrapped token
        bool isTokenWrapped = _wrappedToBase[order.toERC20] == order.fromTokenID;
        // the token must be registered or the side must be base
        require(isBaseSide() || isTokenWrapped, "Invalid token pair");

        if (isTokenWrapped) {
            updateTokenMetadata(order.toERC20, order.name, order.symbol, order.decimals);
        }

        // Execute the withdrawal
        _isNonceUsed[order.senderID][order.nonce] = true;
        IERC20(order.toERC20).safeTransfer(order.recipient, order.amount);

        if (order.approveSpender != address(0) && order.approveAmount != 0 && isTokenWrapped) {
            WrappedToken(order.toERC20).approveByOwner(order.recipient, order.approveSpender, order.approveAmount);
        }

        if (
            order.feePayer != address(0) && msg.sender == minterCanisterAddress
                && address(feeChargeContract) != address(0)
        ) {
            uint256 gasFee = initGasLeft - gasleft() + additionalGasFee;
            uint256 fee = gasFee * tx.gasprice;
            feeChargeContract.chargeFee(order.feePayer, payable(minterCanisterAddress), order.senderID, fee);
        }

        // Emit event
        emit MintTokenEvent(
            order.amount, order.fromTokenID, order.senderID, order.toERC20, order.recipient, order.nonce
        );
    }

    /// Getter function for block numbers
    function getDepositBlocks() external view returns (uint32[] memory blockNumbers) {
        blockNumbers = _lastUserBurns[msg.sender].getAll();
    }

    /// Burn ERC 20 tokens there to make possible perform a mint on other side of the bridge.
    /// Caller should approve transfer in the given `from_erc20` token for the bridge contract.
    /// Returns operation ID if operation is succesfull.
    function burn(uint256 amount, address fromERC20, bytes32 toTokenID, bytes memory recipientID)
        public
        whenNotPaused
        returns (uint32)
    {
        require(fromERC20 != address(this), "From address must not be BFT bridge address");
        require(fromERC20 != address(0), "Invalid from address; must not be zero address");
        // Check if the token is registered on the bridge or the side is base
        require(
            isBaseSide() || (_wrappedToBase[fromERC20] != bytes32(0) && _baseToWrapped[toTokenID] != address(0)),
            "Invalid from address; not registered in the bridge"
        );
        require(amount > 0, "Invalid burn amount");

        IERC20(fromERC20).safeTransferFrom(msg.sender, address(this), amount);

        // Update user information about burn operations.
        _lastUserBurns[msg.sender].push(uint32(block.number));

        // get the token details
        TokenMetadata memory meta = getTokenMetadata(fromERC20);

        uint32 operationID = operationIDCounter++;

        emit BurnTokenEvent(
            msg.sender, amount, fromERC20, recipientID, toTokenID, operationID, meta.name, meta.symbol, meta.decimals
        );

        return operationID;
    }

    /// Getter function for minter address
    function getMinterAddress() external view returns (address) {
        return minterCanisterAddress;
    }

    /// Function to decode and validate the order data
    function _decodeAndValidateOrder(bytes calldata encodedOrder) private view returns (MintOrderData memory order) {
        // Decode order data
        order.amount = uint256(bytes32(encodedOrder[:32]));
        order.senderID = bytes32(encodedOrder[32:64]);
        order.fromTokenID = bytes32(encodedOrder[64:96]);
        order.recipient = address(bytes20(encodedOrder[96:116]));
        order.toERC20 = address(bytes20(encodedOrder[116:136]));
        order.nonce = uint32(bytes4(encodedOrder[136:140]));
        order.senderChainID = uint32(bytes4(encodedOrder[140:144]));
        uint32 recipientChainID = uint32(bytes4(encodedOrder[144:148]));
        order.name = bytes32(encodedOrder[148:180]);
        order.symbol = bytes16(encodedOrder[180:196]);
        order.decimals = uint8(encodedOrder[196]);
        order.approveSpender = address(bytes20(encodedOrder[197:217]));
        order.approveAmount = uint256(bytes32(encodedOrder[217:249]));
        order.feePayer = address(bytes20(encodedOrder[249:269]));

        // Assert recipient address is not zero
        require(order.recipient != address(0), "Invalid destination address");

        // Check if amount is greater than zero
        require(order.amount > 0, "Invalid order amount");

        // Check if nonce is not stored in the list
        require(!_isNonceUsed[order.senderID][order.nonce], "Invalid nonce");

        // Check if withdrawal is happening on the correct chain
        require(block.chainid == recipientChainID, "Invalid chain ID");

        if (_wrappedToBase[order.toERC20] != bytes32(0)) {
            require(_baseToWrapped[order.fromTokenID] == order.toERC20, "SRC token and DST token must be a valid pair");
        }
    }

    /// Function to check encodedOrder signature
    function _checkMintOrderSignature(bytes calldata encodedOrder) private view {
        // Create a hash of the order data
        bytes32 hash = keccak256(encodedOrder[:269]);

        // Recover signer from the signature
        address signer = ECDSA.recover(hash, encodedOrder[269:]);

        // Check if signer is the minter canister
        require(signer == minterCanisterAddress, "Invalid signature");
    }
}<|MERGE_RESOLUTION|>--- conflicted
+++ resolved
@@ -41,11 +41,10 @@
     /// Allowed implementations hash list
     mapping(bytes32 => bool) public allowedImplementations;
 
-<<<<<<< HEAD
     /// Controller AccessList for adding implementations
     mapping(address => bool) public controllerAccessList;
-=======
-    struct MintOrderData {
+
+        struct MintOrderData {
         uint256 amount;
         bytes32 senderID;
         bytes32 fromTokenID;
@@ -60,7 +59,6 @@
         uint256 approveAmount;
         address feePayer;
     }
->>>>>>> 94e34d67
 
     // Event for mint operation
     event MintTokenEvent(
@@ -91,19 +89,12 @@
 
     /// Constructor to initialize minterCanisterAddress and feeChargeContract
     /// and whether this contract is on the wrapped side
-<<<<<<< HEAD
     function initialize(address minterAddress, address feeChargeAddress, bool _isWrappedSide) external initializer {
         minterCanisterAddress = minterAddress;
         feeChargeContract = IFeeCharge(feeChargeAddress);
         __TokenManager_init(_isWrappedSide);
 
         controllerAccessList[msg.sender] = true;
-=======
-    function initialize(address minterAddress, address feeChargeAddress, bool isWrappedSide) public initializer {
-        feeChargeContract = IFeeCharge(feeChargeAddress);
-        minterCanisterAddress = minterAddress;
-        TokenManager._initialize(isWrappedSide);
->>>>>>> 94e34d67
 
         // Call super initializer
         __Ownable_init(msg.sender);
